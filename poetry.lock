[[package]]
category = "dev"
description = "A configurable sidebar-enabled Sphinx theme"
name = "alabaster"
optional = false
python-versions = "*"
version = "0.7.12"

[[package]]
category = "dev"
description = "A small Python module for determining appropriate platform-specific dirs, e.g. a \"user data dir\"."
name = "appdirs"
optional = false
python-versions = "*"
version = "1.4.4"

[[package]]
category = "dev"
description = "Atomic file writes."
marker = "sys_platform == \"win32\""
name = "atomicwrites"
optional = false
python-versions = ">=2.7, !=3.0.*, !=3.1.*, !=3.2.*, !=3.3.*"
version = "1.4.0"

[[package]]
category = "dev"
description = "Classes Without Boilerplate"
name = "attrs"
optional = false
python-versions = ">=2.7, !=3.0.*, !=3.1.*, !=3.2.*, !=3.3.*"
version = "20.3.0"

[package.extras]
dev = ["coverage (>=5.0.2)", "hypothesis", "pympler", "pytest (>=4.3.0)", "six", "zope.interface", "furo", "sphinx", "pre-commit"]
docs = ["furo", "sphinx", "zope.interface"]
tests = ["coverage (>=5.0.2)", "hypothesis", "pympler", "pytest (>=4.3.0)", "six", "zope.interface"]
tests_no_zope = ["coverage (>=5.0.2)", "hypothesis", "pympler", "pytest (>=4.3.0)", "six"]

[[package]]
category = "dev"
description = "Internationalization utilities"
name = "babel"
optional = false
python-versions = ">=2.7, !=3.0.*, !=3.1.*, !=3.2.*, !=3.3.*"
version = "2.9.0"

[package.dependencies]
pytz = ">=2015.7"

[[package]]
category = "dev"
description = "Babel l10n support for Glade, GtkBuilder, and .desktop files"
name = "babelgladeextractor"
optional = false
python-versions = "*"
version = "0.7.0"

[package.dependencies]
Babel = "*"

[[package]]
category = "dev"
description = "The uncompromising code formatter."
name = "black"
optional = false
python-versions = ">=3.6"
version = "20.8b1"

[package.dependencies]
appdirs = "*"
click = ">=7.1.2"
mypy-extensions = ">=0.4.3"
pathspec = ">=0.6,<1"
regex = ">=2020.1.8"
toml = ">=0.10.1"
typed-ast = ">=1.4.0"
typing-extensions = ">=3.7.4"

[package.extras]
colorama = ["colorama (>=0.4.3)"]
d = ["aiohttp (>=3.3.2)", "aiohttp-cors"]

[[package]]
category = "dev"
description = "Python package for providing Mozilla's CA Bundle."
name = "certifi"
optional = false
python-versions = "*"
version = "2020.12.5"

[[package]]
category = "dev"
description = "Validate configuration and produce human readable error messages."
name = "cfgv"
optional = false
python-versions = ">=3.6.1"
version = "3.2.0"

[[package]]
category = "dev"
description = "Universal encoding detector for Python 2 and 3"
name = "chardet"
optional = false
python-versions = ">=2.7, !=3.0.*, !=3.1.*, !=3.2.*, !=3.3.*, !=3.4.*"
version = "4.0.0"

[[package]]
category = "dev"
description = "Composable command line interface toolkit"
name = "click"
optional = false
python-versions = ">=2.7, !=3.0.*, !=3.1.*, !=3.2.*, !=3.3.*, !=3.4.*"
version = "7.1.2"

[[package]]
category = "dev"
description = "Cross-platform colored terminal text."
marker = "sys_platform == \"win32\""
name = "colorama"
optional = false
python-versions = ">=2.7, !=3.0.*, !=3.1.*, !=3.2.*, !=3.3.*, !=3.4.*"
version = "0.4.4"

[[package]]
category = "dev"
description = "Python parser for the CommonMark Markdown spec"
name = "commonmark"
optional = false
python-versions = "*"
version = "0.9.1"

[package.extras]
test = ["flake8 (3.7.8)", "hypothesis (3.55.3)"]

[[package]]
<<<<<<< HEAD
=======
name = "coverage"
version = "5.5"
description = "Code coverage measurement for Python"
>>>>>>> c86dd789
category = "dev"
description = "Code coverage measurement for Python"
name = "coverage"
optional = false
python-versions = ">=2.7, !=3.0.*, !=3.1.*, !=3.2.*, !=3.3.*, !=3.4.*, <4"
version = "5.5"

[package.extras]
toml = ["toml"]

[[package]]
category = "dev"
description = "Distribution utilities"
name = "distlib"
optional = false
python-versions = "*"
version = "0.3.1"

[[package]]
category = "dev"
description = "Docutils -- Python Documentation Utilities"
name = "docutils"
optional = false
python-versions = ">=2.7, !=3.0.*, !=3.1.*, !=3.2.*, !=3.3.*, !=3.4.*"
version = "0.16"

[[package]]
category = "dev"
description = "A platform independent file lock."
name = "filelock"
optional = false
python-versions = "*"
version = "3.0.12"

[[package]]
<<<<<<< HEAD
=======
name = "flake8"
version = "3.9.0"
description = "the modular source code checker: pep8 pyflakes and co"
>>>>>>> c86dd789
category = "dev"
description = "the modular source code checker: pep8 pyflakes and co"
name = "flake8"
optional = false
<<<<<<< HEAD
python-versions = "!=3.0.*,!=3.1.*,!=3.2.*,!=3.3.*,>=2.7"
version = "3.8.4"
=======
python-versions = "!=3.0.*,!=3.1.*,!=3.2.*,!=3.3.*,!=3.4.*,>=2.7"
>>>>>>> c86dd789

[package.dependencies]
mccabe = ">=0.6.0,<0.7.0"
pycodestyle = ">=2.7.0,<2.8.0"
pyflakes = ">=2.3.0,<2.4.0"

[package.dependencies.importlib-metadata]
python = "<3.8"
version = "*"

[[package]]
<<<<<<< HEAD
=======
name = "gaphas"
version = "3.0.2"
description = "Gaphas is a GTK+ based diagramming widget"
>>>>>>> c86dd789
category = "main"
description = ""
name = "gaphas"
optional = false
python-versions = "^3.7"
version = "3.0.1"

[package.dependencies]
<<<<<<< HEAD
PyGObject = "^3.38.0"
pycairo = "^1.20.0"
typing-extensions = "^3.7.4"
=======
pycairo = ">=1.20.0,<2.0.0"
PyGObject = ">=3.38.0,<4.0.0"
typing-extensions = ">=3.7.4,<4.0.0"
>>>>>>> c86dd789

[package.source]
reference = "85fd6f50d225c6f0fd16f3ee0d365361f7daaa57"
type = "git"
url = "https://github.com/gaphor/gaphas.git"
[[package]]
category = "main"
description = "Generic programming library for Python"
name = "generic"
optional = false
python-versions = ">=3.7,<4.0"
version = "1.0.0"

[[package]]
<<<<<<< HEAD
=======
name = "identify"
version = "2.1.1"
description = "File identification library for Python"
>>>>>>> c86dd789
category = "dev"
description = "File identification library for Python"
name = "identify"
optional = false
python-versions = ">=3.6.1"
<<<<<<< HEAD
version = "2.1.0"
=======
>>>>>>> c86dd789

[package.extras]
license = ["editdistance"]

[[package]]
category = "dev"
description = "Internationalized Domain Names in Applications (IDNA)"
name = "idna"
optional = false
python-versions = ">=2.7, !=3.0.*, !=3.1.*, !=3.2.*, !=3.3.*"
version = "2.10"

[[package]]
category = "dev"
description = "Getting image size from png/jpeg/jpeg2000/gif file"
name = "imagesize"
optional = false
python-versions = ">=2.7, !=3.0.*, !=3.1.*, !=3.2.*, !=3.3.*"
version = "1.2.0"

[[package]]
<<<<<<< HEAD
=======
name = "importlib-metadata"
version = "3.7.3"
description = "Read metadata from Python packages"
>>>>>>> c86dd789
category = "main"
description = "Read metadata from Python packages"
name = "importlib-metadata"
optional = false
python-versions = ">=3.6"
version = "3.7.1"

[package.dependencies]
zipp = ">=0.5"

[package.dependencies.typing-extensions]
python = "<3.8"
version = ">=3.6.4"

[package.extras]
docs = ["sphinx", "jaraco.packaging (>=8.2)", "rst.linker (>=1.9)"]
testing = ["pytest (>=3.5,<3.7.3 || >3.7.3)", "pytest-checkdocs (>=1.2.3)", "pytest-flake8", "pytest-cov", "pytest-enabler", "packaging", "pep517", "pyfakefs", "flufl.flake8", "pytest-black (>=0.3.7)", "pytest-mypy", "importlib-resources (>=1.3)"]

[[package]]
category = "dev"
description = "iniconfig: brain-dead simple config-ini parsing"
name = "iniconfig"
optional = false
python-versions = "*"
version = "1.1.1"

[[package]]
category = "dev"
description = "A Python utility / library to sort Python imports."
name = "isort"
optional = false
python-versions = ">=3.6,<4.0"
version = "5.7.0"

[package.extras]
colors = ["colorama (>=0.4.3,<0.5.0)"]
pipfile_deprecated_finder = ["pipreqs", "requirementslib"]
requirements_deprecated_finder = ["pipreqs", "pip-api"]

[[package]]
category = "dev"
description = "A very fast and expressive template engine."
name = "jinja2"
optional = false
python-versions = ">=2.7, !=3.0.*, !=3.1.*, !=3.2.*, !=3.3.*, !=3.4.*"
version = "2.11.3"

[package.dependencies]
MarkupSafe = ">=0.23"

[package.extras]
i18n = ["Babel (>=0.8)"]

[[package]]
category = "dev"
description = "Safely add untrusted strings to HTML/XML markup."
name = "markupsafe"
optional = false
python-versions = ">=2.7,!=3.0.*,!=3.1.*,!=3.2.*,!=3.3.*"
version = "1.1.1"

[[package]]
category = "dev"
description = "McCabe checker, plugin for flake8"
name = "mccabe"
optional = false
python-versions = "*"
version = "0.6.1"

[[package]]
category = "dev"
description = "Optional static typing for Python"
name = "mypy"
optional = false
python-versions = ">=3.5"
version = "0.812"

[package.dependencies]
mypy-extensions = ">=0.4.3,<0.5.0"
typed-ast = ">=1.4.0,<1.5.0"
typing-extensions = ">=3.7.4"

[package.extras]
dmypy = ["psutil (>=4.0)"]

[[package]]
category = "dev"
description = "Experimental type system extensions for programs checked with the mypy typechecker."
name = "mypy-extensions"
optional = false
python-versions = "*"
version = "0.4.3"

[[package]]
category = "dev"
description = "Node.js virtual environment builder"
name = "nodeenv"
optional = false
python-versions = "*"
version = "1.5.0"

[[package]]
category = "dev"
description = "Core utilities for Python packages"
name = "packaging"
optional = false
python-versions = ">=2.7, !=3.0.*, !=3.1.*, !=3.2.*, !=3.3.*"
version = "20.9"

[package.dependencies]
pyparsing = ">=2.0.2"

[[package]]
category = "dev"
description = "Utility library for gitignore style pattern matching of file paths."
name = "pathspec"
optional = false
python-versions = ">=2.7, !=3.0.*, !=3.1.*, !=3.2.*, !=3.3.*, !=3.4.*"
version = "0.8.1"

[[package]]
category = "dev"
description = "plugin and hook calling mechanisms for python"
name = "pluggy"
optional = false
python-versions = ">=2.7, !=3.0.*, !=3.1.*, !=3.2.*, !=3.3.*"
version = "0.13.1"

[package.dependencies]
[package.dependencies.importlib-metadata]
python = "<3.8"
version = ">=0.12"

[package.extras]
dev = ["pre-commit", "tox"]

[[package]]
<<<<<<< HEAD
=======
name = "pre-commit"
version = "2.11.1"
description = "A framework for managing and maintaining multi-language pre-commit hooks."
>>>>>>> c86dd789
category = "dev"
description = "A framework for managing and maintaining multi-language pre-commit hooks."
name = "pre-commit"
optional = false
python-versions = ">=3.6.1"
version = "2.10.1"

[package.dependencies]
cfgv = ">=2.0.0"
identify = ">=1.0.0"
nodeenv = ">=0.11.1"
pyyaml = ">=5.1"
toml = "*"
virtualenv = ">=20.0.8"

[package.dependencies.importlib-metadata]
python = "<3.8"
version = "*"

[[package]]
category = "dev"
description = "library with cross-python path, ini-parsing, io, code, log facilities"
name = "py"
optional = false
python-versions = ">=2.7, !=3.0.*, !=3.1.*, !=3.2.*, !=3.3.*"
version = "1.10.0"

[[package]]
category = "main"
description = "Python interface for cairo"
name = "pycairo"
optional = false
python-versions = ">=3.6, <4"
version = "1.20.0"

[[package]]
<<<<<<< HEAD
=======
name = "pycodestyle"
version = "2.7.0"
description = "Python style guide checker"
>>>>>>> c86dd789
category = "dev"
description = "Python style guide checker"
name = "pycodestyle"
optional = false
python-versions = ">=2.7, !=3.0.*, !=3.1.*, !=3.2.*, !=3.3.*"
version = "2.6.0"

[[package]]
<<<<<<< HEAD
=======
name = "pyflakes"
version = "2.3.0"
description = "passive checker of Python programs"
>>>>>>> c86dd789
category = "dev"
description = "passive checker of Python programs"
name = "pyflakes"
optional = false
python-versions = ">=2.7, !=3.0.*, !=3.1.*, !=3.2.*, !=3.3.*"
version = "2.2.0"

[[package]]
<<<<<<< HEAD
=======
name = "pygments"
version = "2.8.1"
description = "Pygments is a syntax highlighting package written in Python."
>>>>>>> c86dd789
category = "dev"
description = "Pygments is a syntax highlighting package written in Python."
name = "pygments"
optional = false
python-versions = ">=3.5"
version = "2.8.1"

[[package]]
category = "main"
description = "Python bindings for GObject Introspection"
name = "pygobject"
optional = false
python-versions = ">=3.5, <4"
version = "3.38.0"

[package.dependencies]
pycairo = ">=1.11.1"

[[package]]
category = "dev"
description = "Python parsing module"
name = "pyparsing"
optional = false
python-versions = ">=2.6, !=3.0.*, !=3.1.*, !=3.2.*"
version = "2.4.7"

[[package]]
category = "dev"
description = "pytest: simple powerful testing with Python"
name = "pytest"
optional = false
python-versions = ">=3.6"
version = "6.2.2"

[package.dependencies]
atomicwrites = ">=1.0"
attrs = ">=19.2.0"
colorama = "*"
iniconfig = "*"
packaging = "*"
pluggy = ">=0.12,<1.0.0a1"
py = ">=1.8.2"
toml = "*"

[package.dependencies.importlib-metadata]
python = "<3.8"
version = ">=0.12"

[package.extras]
testing = ["argcomplete", "hypothesis (>=3.56)", "mock", "nose", "requests", "xmlschema"]

[[package]]
category = "dev"
description = "Pytest plugin for measuring coverage."
name = "pytest-cov"
optional = false
python-versions = ">=2.7, !=3.0.*, !=3.1.*, !=3.2.*, !=3.3.*, !=3.4.*"
version = "2.11.1"

[package.dependencies]
coverage = ">=5.2.1"
pytest = ">=4.6"

[package.extras]
testing = ["fields", "hunter", "process-tests (2.0.2)", "six", "pytest-xdist", "virtualenv"]

[[package]]
category = "dev"
description = "Thin-wrapper around the mock package for easier use with pytest"
name = "pytest-mock"
optional = false
python-versions = ">=3.5"
version = "3.5.1"

[package.dependencies]
pytest = ">=5.0"

[package.extras]
dev = ["pre-commit", "tox", "pytest-asyncio"]

[[package]]
category = "dev"
description = "Invoke py.test as distutils command with dependency resolution"
name = "pytest-runner"
optional = false
python-versions = ">=3.6"
version = "5.3.0"

[package.extras]
docs = ["sphinx", "jaraco.packaging (>=8.2)", "rst.linker (>=1.9)"]
testing = ["pytest (>=3.5,<3.7.3 || >3.7.3)", "pytest-checkdocs (>=1.2.3)", "pytest-flake8", "pytest-cov", "pytest-enabler", "pytest-virtualenv", "pytest-black (>=0.3.7)", "pytest-mypy"]

[[package]]
category = "dev"
description = "World timezone definitions, modern and historical"
name = "pytz"
optional = false
python-versions = "*"
version = "2021.1"

[[package]]
category = "dev"
description = "YAML parser and emitter for Python"
name = "pyyaml"
optional = false
python-versions = ">=2.7, !=3.0.*, !=3.1.*, !=3.2.*, !=3.3.*, !=3.4.*, !=3.5.*"
version = "5.4.1"

[[package]]
category = "dev"
description = "A docutils-compatibility bridge to CommonMark, enabling you to write CommonMark inside of Docutils & Sphinx projects."
name = "recommonmark"
optional = false
python-versions = "*"
version = "0.7.1"

[package.dependencies]
commonmark = ">=0.8.1"
docutils = ">=0.11"
sphinx = ">=1.3.1"

[[package]]
category = "dev"
description = "Alternative regular expression module, to replace re."
name = "regex"
optional = false
python-versions = "*"
version = "2020.11.13"

[[package]]
category = "dev"
description = "Python HTTP for Humans."
name = "requests"
optional = false
python-versions = ">=2.7, !=3.0.*, !=3.1.*, !=3.2.*, !=3.3.*, !=3.4.*"
version = "2.25.1"

[package.dependencies]
certifi = ">=2017.4.17"
chardet = ">=3.0.2,<5"
idna = ">=2.5,<3"
urllib3 = ">=1.21.1,<1.27"

[package.extras]
security = ["pyOpenSSL (>=0.14)", "cryptography (>=1.3.4)"]
socks = ["PySocks (>=1.5.6,<1.5.7 || >1.5.7)", "win-inet-pton"]

[[package]]
category = "dev"
description = "Python 2 and 3 compatibility utilities"
name = "six"
optional = false
python-versions = ">=2.7, !=3.0.*, !=3.1.*, !=3.2.*"
version = "1.15.0"

[[package]]
category = "dev"
description = "This package provides 29 stemmers for 28 languages generated from Snowball algorithms."
name = "snowballstemmer"
optional = false
python-versions = "*"
version = "2.1.0"

[[package]]
<<<<<<< HEAD
=======
name = "sphinx"
version = "3.5.2"
description = "Python documentation generator"
>>>>>>> c86dd789
category = "dev"
description = "Python documentation generator"
name = "sphinx"
optional = false
python-versions = ">=3.5"
version = "3.5.2"

[package.dependencies]
Jinja2 = ">=2.3"
Pygments = ">=2.0"
alabaster = ">=0.7,<0.8"
babel = ">=1.3"
colorama = ">=0.3.5"
docutils = ">=0.12"
imagesize = "*"
packaging = "*"
requests = ">=2.5.0"
setuptools = "*"
snowballstemmer = ">=1.1"
sphinxcontrib-applehelp = "*"
sphinxcontrib-devhelp = "*"
sphinxcontrib-htmlhelp = "*"
sphinxcontrib-jsmath = "*"
sphinxcontrib-qthelp = "*"
sphinxcontrib-serializinghtml = "*"

[package.extras]
docs = ["sphinxcontrib-websupport"]
lint = ["flake8 (>=3.5.0)", "isort", "mypy (>=0.800)", "docutils-stubs"]
test = ["pytest", "pytest-cov", "html5lib", "cython", "typed-ast"]

[[package]]
category = "dev"
description = "Read the Docs theme for Sphinx"
name = "sphinx-rtd-theme"
optional = false
python-versions = "*"
version = "0.5.1"

[package.dependencies]
sphinx = "*"

[package.extras]
dev = ["transifex-client", "sphinxcontrib-httpdomain", "bump2version"]

[[package]]
category = "dev"
description = "sphinxcontrib-applehelp is a sphinx extension which outputs Apple help books"
name = "sphinxcontrib-applehelp"
optional = false
python-versions = ">=3.5"
version = "1.0.2"

[package.extras]
lint = ["flake8", "mypy", "docutils-stubs"]
test = ["pytest"]

[[package]]
category = "dev"
description = "sphinxcontrib-devhelp is a sphinx extension which outputs Devhelp document."
name = "sphinxcontrib-devhelp"
optional = false
python-versions = ">=3.5"
version = "1.0.2"

[package.extras]
lint = ["flake8", "mypy", "docutils-stubs"]
test = ["pytest"]

[[package]]
category = "dev"
description = "sphinxcontrib-htmlhelp is a sphinx extension which renders HTML help files"
name = "sphinxcontrib-htmlhelp"
optional = false
python-versions = ">=3.5"
version = "1.0.3"

[package.extras]
lint = ["flake8", "mypy", "docutils-stubs"]
test = ["pytest", "html5lib"]

[[package]]
category = "dev"
description = "A sphinx extension which renders display math in HTML via JavaScript"
name = "sphinxcontrib-jsmath"
optional = false
python-versions = ">=3.5"
version = "1.0.1"

[package.extras]
test = ["pytest", "flake8", "mypy"]

[[package]]
category = "dev"
description = "sphinxcontrib-qthelp is a sphinx extension which outputs QtHelp document."
name = "sphinxcontrib-qthelp"
optional = false
python-versions = ">=3.5"
version = "1.0.3"

[package.extras]
lint = ["flake8", "mypy", "docutils-stubs"]
test = ["pytest"]

[[package]]
category = "dev"
description = "sphinxcontrib-serializinghtml is a sphinx extension which outputs \"serialized\" HTML files (json and pickle)."
name = "sphinxcontrib-serializinghtml"
optional = false
python-versions = ">=3.5"
version = "1.1.4"

[package.extras]
lint = ["flake8", "mypy", "docutils-stubs"]
test = ["pytest"]

[[package]]
category = "main"
description = "tinycss2"
name = "tinycss2"
optional = false
python-versions = ">=3.6"
version = "1.1.0"

[package.dependencies]
webencodings = ">=0.4"

[package.extras]
doc = ["sphinx", "sphinx-rtd-theme"]
test = ["pytest", "pytest-cov", "pytest-flake8", "pytest-isort", "coverage"]

[[package]]
category = "dev"
description = "Python Library for Tom's Obvious, Minimal Language"
name = "toml"
optional = false
python-versions = ">=2.6, !=3.0.*, !=3.1.*, !=3.2.*"
version = "0.10.2"

[[package]]
category = "dev"
description = "Style preserving TOML library"
name = "tomlkit"
optional = false
python-versions = ">=2.7, !=3.0.*, !=3.1.*, !=3.2.*, !=3.3.*, !=3.4.*"
version = "0.7.0"

[[package]]
category = "dev"
description = "a fork of Python 2 and 3 ast modules with type comment support"
name = "typed-ast"
optional = false
python-versions = "*"
version = "1.4.2"

[[package]]
category = "main"
description = "Backported and Experimental Type Hints for Python 3.5+"
name = "typing-extensions"
optional = false
python-versions = "*"
version = "3.7.4.3"

[[package]]
category = "dev"
description = "HTTP library with thread-safe connection pooling, file post, and more."
name = "urllib3"
optional = false
python-versions = ">=2.7, !=3.0.*, !=3.1.*, !=3.2.*, !=3.3.*, !=3.4.*, <4"
version = "1.26.3"

[package.extras]
brotli = ["brotlipy (>=0.6.0)"]
secure = ["pyOpenSSL (>=0.14)", "cryptography (>=1.3.4)", "idna (>=2.0.0)", "certifi", "ipaddress"]
socks = ["PySocks (>=1.5.6,<1.5.7 || >1.5.7,<2.0)"]

[[package]]
category = "dev"
description = "Virtual Python Environment builder"
name = "virtualenv"
optional = false
python-versions = "!=3.0.*,!=3.1.*,!=3.2.*,!=3.3.*,>=2.7"
version = "20.4.2"

[package.dependencies]
appdirs = ">=1.4.3,<2"
distlib = ">=0.3.1,<1"
filelock = ">=3.0.0,<4"
six = ">=1.9.0,<2"

[package.dependencies.importlib-metadata]
python = "<3.8"
version = ">=0.12"

[package.extras]
docs = ["proselint (>=0.10.2)", "sphinx (>=3)", "sphinx-argparse (>=0.2.5)", "sphinx-rtd-theme (>=0.4.3)", "towncrier (>=19.9.0rc1)"]
testing = ["coverage (>=4)", "coverage-enable-subprocess (>=1)", "flaky (>=3)", "pytest (>=4)", "pytest-env (>=0.6.2)", "pytest-freezegun (>=0.4.1)", "pytest-mock (>=2)", "pytest-randomly (>=1)", "pytest-timeout (>=1)", "packaging (>=20.0)", "xonsh (>=0.9.16)"]

[[package]]
category = "main"
description = "Character encoding aliases for legacy web content"
name = "webencodings"
optional = false
python-versions = "*"
version = "0.5.1"

[[package]]
<<<<<<< HEAD
=======
name = "zipp"
version = "3.4.1"
description = "Backport of pathlib-compatible object wrapper for zip files"
>>>>>>> c86dd789
category = "main"
description = "Backport of pathlib-compatible object wrapper for zip files"
name = "zipp"
optional = false
python-versions = ">=3.6"
version = "3.4.1"

[package.extras]
docs = ["sphinx", "jaraco.packaging (>=8.2)", "rst.linker (>=1.9)"]
testing = ["pytest (>=4.6)", "pytest-checkdocs (>=1.2.3)", "pytest-flake8", "pytest-cov", "pytest-enabler", "jaraco.itertools", "func-timeout", "pytest-black (>=0.3.7)", "pytest-mypy"]

[metadata]
content-hash = "18ed60067531845bbec120cd0c20108aee225efd3c1fb375176903abc54cdfd1"
lock-version = "1.0"
python-versions = "^3.7"
<<<<<<< HEAD
=======
content-hash = "eeaa76739ce2f1e0908abbe2b3ec477523fe8ab62453217008885064dee19354"
>>>>>>> c86dd789

[metadata.files]
alabaster = [
    {file = "alabaster-0.7.12-py2.py3-none-any.whl", hash = "sha256:446438bdcca0e05bd45ea2de1668c1d9b032e1a9154c2c259092d77031ddd359"},
    {file = "alabaster-0.7.12.tar.gz", hash = "sha256:a661d72d58e6ea8a57f7a86e37d86716863ee5e92788398526d58b26a4e4dc02"},
]
appdirs = [
    {file = "appdirs-1.4.4-py2.py3-none-any.whl", hash = "sha256:a841dacd6b99318a741b166adb07e19ee71a274450e68237b4650ca1055ab128"},
    {file = "appdirs-1.4.4.tar.gz", hash = "sha256:7d5d0167b2b1ba821647616af46a749d1c653740dd0d2415100fe26e27afdf41"},
]
atomicwrites = [
    {file = "atomicwrites-1.4.0-py2.py3-none-any.whl", hash = "sha256:6d1784dea7c0c8d4a5172b6c620f40b6e4cbfdf96d783691f2e1302a7b88e197"},
    {file = "atomicwrites-1.4.0.tar.gz", hash = "sha256:ae70396ad1a434f9c7046fd2dd196fc04b12f9e91ffb859164193be8b6168a7a"},
]
attrs = [
    {file = "attrs-20.3.0-py2.py3-none-any.whl", hash = "sha256:31b2eced602aa8423c2aea9c76a724617ed67cf9513173fd3a4f03e3a929c7e6"},
    {file = "attrs-20.3.0.tar.gz", hash = "sha256:832aa3cde19744e49938b91fea06d69ecb9e649c93ba974535d08ad92164f700"},
]
babel = [
    {file = "Babel-2.9.0-py2.py3-none-any.whl", hash = "sha256:9d35c22fcc79893c3ecc85ac4a56cde1ecf3f19c540bba0922308a6c06ca6fa5"},
    {file = "Babel-2.9.0.tar.gz", hash = "sha256:da031ab54472314f210b0adcff1588ee5d1d1d0ba4dbd07b94dba82bde791e05"},
]
babelgladeextractor = [
    {file = "BabelGladeExtractor-0.7.0.tar.bz2", hash = "sha256:bcf805e28b4bb18c8b6909a65a7cf5c7c2bcbf4ae50b164878c9682d22271798"},
]
black = [
    {file = "black-20.8b1.tar.gz", hash = "sha256:1c02557aa099101b9d21496f8a914e9ed2222ef70336404eeeac8edba836fbea"},
]
certifi = [
    {file = "certifi-2020.12.5-py2.py3-none-any.whl", hash = "sha256:719a74fb9e33b9bd44cc7f3a8d94bc35e4049deebe19ba7d8e108280cfd59830"},
    {file = "certifi-2020.12.5.tar.gz", hash = "sha256:1a4995114262bffbc2413b159f2a1a480c969de6e6eb13ee966d470af86af59c"},
]
cfgv = [
    {file = "cfgv-3.2.0-py2.py3-none-any.whl", hash = "sha256:32e43d604bbe7896fe7c248a9c2276447dbef840feb28fe20494f62af110211d"},
    {file = "cfgv-3.2.0.tar.gz", hash = "sha256:cf22deb93d4bcf92f345a5c3cd39d3d41d6340adc60c78bbbd6588c384fda6a1"},
]
chardet = [
    {file = "chardet-4.0.0-py2.py3-none-any.whl", hash = "sha256:f864054d66fd9118f2e67044ac8981a54775ec5b67aed0441892edb553d21da5"},
    {file = "chardet-4.0.0.tar.gz", hash = "sha256:0d6f53a15db4120f2b08c94f11e7d93d2c911ee118b6b30a04ec3ee8310179fa"},
]
click = [
    {file = "click-7.1.2-py2.py3-none-any.whl", hash = "sha256:dacca89f4bfadd5de3d7489b7c8a566eee0d3676333fbb50030263894c38c0dc"},
    {file = "click-7.1.2.tar.gz", hash = "sha256:d2b5255c7c6349bc1bd1e59e08cd12acbbd63ce649f2588755783aa94dfb6b1a"},
]
colorama = [
    {file = "colorama-0.4.4-py2.py3-none-any.whl", hash = "sha256:9f47eda37229f68eee03b24b9748937c7dc3868f906e8ba69fbcbdd3bc5dc3e2"},
    {file = "colorama-0.4.4.tar.gz", hash = "sha256:5941b2b48a20143d2267e95b1c2a7603ce057ee39fd88e7329b0c292aa16869b"},
]
commonmark = [
    {file = "commonmark-0.9.1-py2.py3-none-any.whl", hash = "sha256:da2f38c92590f83de410ba1a3cbceafbc74fee9def35f9251ba9a971d6d66fd9"},
    {file = "commonmark-0.9.1.tar.gz", hash = "sha256:452f9dc859be7f06631ddcb328b6919c67984aca654e5fefb3914d54691aed60"},
]
coverage = [
    {file = "coverage-5.5-cp27-cp27m-macosx_10_9_x86_64.whl", hash = "sha256:b6d534e4b2ab35c9f93f46229363e17f63c53ad01330df9f2d6bd1187e5eaacf"},
    {file = "coverage-5.5-cp27-cp27m-manylinux1_i686.whl", hash = "sha256:b7895207b4c843c76a25ab8c1e866261bcfe27bfaa20c192de5190121770672b"},
    {file = "coverage-5.5-cp27-cp27m-manylinux1_x86_64.whl", hash = "sha256:c2723d347ab06e7ddad1a58b2a821218239249a9e4365eaff6649d31180c1669"},
    {file = "coverage-5.5-cp27-cp27m-manylinux2010_i686.whl", hash = "sha256:900fbf7759501bc7807fd6638c947d7a831fc9fdf742dc10f02956ff7220fa90"},
    {file = "coverage-5.5-cp27-cp27m-manylinux2010_x86_64.whl", hash = "sha256:004d1880bed2d97151facef49f08e255a20ceb6f9432df75f4eef018fdd5a78c"},
    {file = "coverage-5.5-cp27-cp27m-win32.whl", hash = "sha256:06191eb60f8d8a5bc046f3799f8a07a2d7aefb9504b0209aff0b47298333302a"},
    {file = "coverage-5.5-cp27-cp27m-win_amd64.whl", hash = "sha256:7501140f755b725495941b43347ba8a2777407fc7f250d4f5a7d2a1050ba8e82"},
    {file = "coverage-5.5-cp27-cp27mu-manylinux1_i686.whl", hash = "sha256:372da284cfd642d8e08ef606917846fa2ee350f64994bebfbd3afb0040436905"},
    {file = "coverage-5.5-cp27-cp27mu-manylinux1_x86_64.whl", hash = "sha256:8963a499849a1fc54b35b1c9f162f4108017b2e6db2c46c1bed93a72262ed083"},
    {file = "coverage-5.5-cp27-cp27mu-manylinux2010_i686.whl", hash = "sha256:869a64f53488f40fa5b5b9dcb9e9b2962a66a87dab37790f3fcfb5144b996ef5"},
    {file = "coverage-5.5-cp27-cp27mu-manylinux2010_x86_64.whl", hash = "sha256:4a7697d8cb0f27399b0e393c0b90f0f1e40c82023ea4d45d22bce7032a5d7b81"},
    {file = "coverage-5.5-cp310-cp310-macosx_10_14_x86_64.whl", hash = "sha256:8d0a0725ad7c1a0bcd8d1b437e191107d457e2ec1084b9f190630a4fb1af78e6"},
    {file = "coverage-5.5-cp310-cp310-manylinux1_x86_64.whl", hash = "sha256:51cb9476a3987c8967ebab3f0fe144819781fca264f57f89760037a2ea191cb0"},
    {file = "coverage-5.5-cp310-cp310-win_amd64.whl", hash = "sha256:c0891a6a97b09c1f3e073a890514d5012eb256845c451bd48f7968ef939bf4ae"},
    {file = "coverage-5.5-cp35-cp35m-macosx_10_9_x86_64.whl", hash = "sha256:3487286bc29a5aa4b93a072e9592f22254291ce96a9fbc5251f566b6b7343cdb"},
    {file = "coverage-5.5-cp35-cp35m-manylinux1_i686.whl", hash = "sha256:deee1077aae10d8fa88cb02c845cfba9b62c55e1183f52f6ae6a2df6a2187160"},
    {file = "coverage-5.5-cp35-cp35m-manylinux1_x86_64.whl", hash = "sha256:f11642dddbb0253cc8853254301b51390ba0081750a8ac03f20ea8103f0c56b6"},
    {file = "coverage-5.5-cp35-cp35m-manylinux2010_i686.whl", hash = "sha256:6c90e11318f0d3c436a42409f2749ee1a115cd8b067d7f14c148f1ce5574d701"},
    {file = "coverage-5.5-cp35-cp35m-manylinux2010_x86_64.whl", hash = "sha256:30c77c1dc9f253283e34c27935fded5015f7d1abe83bc7821680ac444eaf7793"},
    {file = "coverage-5.5-cp35-cp35m-win32.whl", hash = "sha256:9a1ef3b66e38ef8618ce5fdc7bea3d9f45f3624e2a66295eea5e57966c85909e"},
    {file = "coverage-5.5-cp35-cp35m-win_amd64.whl", hash = "sha256:972c85d205b51e30e59525694670de6a8a89691186012535f9d7dbaa230e42c3"},
    {file = "coverage-5.5-cp36-cp36m-macosx_10_9_x86_64.whl", hash = "sha256:af0e781009aaf59e25c5a678122391cb0f345ac0ec272c7961dc5455e1c40066"},
    {file = "coverage-5.5-cp36-cp36m-manylinux1_i686.whl", hash = "sha256:74d881fc777ebb11c63736622b60cb9e4aee5cace591ce274fb69e582a12a61a"},
    {file = "coverage-5.5-cp36-cp36m-manylinux1_x86_64.whl", hash = "sha256:92b017ce34b68a7d67bd6d117e6d443a9bf63a2ecf8567bb3d8c6c7bc5014465"},
    {file = "coverage-5.5-cp36-cp36m-manylinux2010_i686.whl", hash = "sha256:d636598c8305e1f90b439dbf4f66437de4a5e3c31fdf47ad29542478c8508bbb"},
    {file = "coverage-5.5-cp36-cp36m-manylinux2010_x86_64.whl", hash = "sha256:41179b8a845742d1eb60449bdb2992196e211341818565abded11cfa90efb821"},
    {file = "coverage-5.5-cp36-cp36m-win32.whl", hash = "sha256:040af6c32813fa3eae5305d53f18875bedd079960822ef8ec067a66dd8afcd45"},
    {file = "coverage-5.5-cp36-cp36m-win_amd64.whl", hash = "sha256:5fec2d43a2cc6965edc0bb9e83e1e4b557f76f843a77a2496cbe719583ce8184"},
    {file = "coverage-5.5-cp37-cp37m-macosx_10_9_x86_64.whl", hash = "sha256:18ba8bbede96a2c3dde7b868de9dcbd55670690af0988713f0603f037848418a"},
    {file = "coverage-5.5-cp37-cp37m-manylinux1_i686.whl", hash = "sha256:2910f4d36a6a9b4214bb7038d537f015346f413a975d57ca6b43bf23d6563b53"},
    {file = "coverage-5.5-cp37-cp37m-manylinux1_x86_64.whl", hash = "sha256:f0b278ce10936db1a37e6954e15a3730bea96a0997c26d7fee88e6c396c2086d"},
    {file = "coverage-5.5-cp37-cp37m-manylinux2010_i686.whl", hash = "sha256:796c9c3c79747146ebd278dbe1e5c5c05dd6b10cc3bcb8389dfdf844f3ead638"},
    {file = "coverage-5.5-cp37-cp37m-manylinux2010_x86_64.whl", hash = "sha256:53194af30d5bad77fcba80e23a1441c71abfb3e01192034f8246e0d8f99528f3"},
    {file = "coverage-5.5-cp37-cp37m-win32.whl", hash = "sha256:184a47bbe0aa6400ed2d41d8e9ed868b8205046518c52464fde713ea06e3a74a"},
    {file = "coverage-5.5-cp37-cp37m-win_amd64.whl", hash = "sha256:2949cad1c5208b8298d5686d5a85b66aae46d73eec2c3e08c817dd3513e5848a"},
    {file = "coverage-5.5-cp38-cp38-macosx_10_9_x86_64.whl", hash = "sha256:217658ec7187497e3f3ebd901afdca1af062b42cfe3e0dafea4cced3983739f6"},
    {file = "coverage-5.5-cp38-cp38-manylinux1_i686.whl", hash = "sha256:1aa846f56c3d49205c952d8318e76ccc2ae23303351d9270ab220004c580cfe2"},
    {file = "coverage-5.5-cp38-cp38-manylinux1_x86_64.whl", hash = "sha256:24d4a7de75446be83244eabbff746d66b9240ae020ced65d060815fac3423759"},
    {file = "coverage-5.5-cp38-cp38-manylinux2010_i686.whl", hash = "sha256:d1f8bf7b90ba55699b3a5e44930e93ff0189aa27186e96071fac7dd0d06a1873"},
    {file = "coverage-5.5-cp38-cp38-manylinux2010_x86_64.whl", hash = "sha256:970284a88b99673ccb2e4e334cfb38a10aab7cd44f7457564d11898a74b62d0a"},
    {file = "coverage-5.5-cp38-cp38-win32.whl", hash = "sha256:01d84219b5cdbfc8122223b39a954820929497a1cb1422824bb86b07b74594b6"},
    {file = "coverage-5.5-cp38-cp38-win_amd64.whl", hash = "sha256:2e0d881ad471768bf6e6c2bf905d183543f10098e3b3640fc029509530091502"},
    {file = "coverage-5.5-cp39-cp39-macosx_10_9_x86_64.whl", hash = "sha256:d1f9ce122f83b2305592c11d64f181b87153fc2c2bbd3bb4a3dde8303cfb1a6b"},
    {file = "coverage-5.5-cp39-cp39-manylinux1_i686.whl", hash = "sha256:13c4ee887eca0f4c5a247b75398d4114c37882658300e153113dafb1d76de529"},
    {file = "coverage-5.5-cp39-cp39-manylinux1_x86_64.whl", hash = "sha256:52596d3d0e8bdf3af43db3e9ba8dcdaac724ba7b5ca3f6358529d56f7a166f8b"},
    {file = "coverage-5.5-cp39-cp39-manylinux2010_i686.whl", hash = "sha256:2cafbbb3af0733db200c9b5f798d18953b1a304d3f86a938367de1567f4b5bff"},
    {file = "coverage-5.5-cp39-cp39-manylinux2010_x86_64.whl", hash = "sha256:44d654437b8ddd9eee7d1eaee28b7219bec228520ff809af170488fd2fed3e2b"},
    {file = "coverage-5.5-cp39-cp39-win32.whl", hash = "sha256:d314ed732c25d29775e84a960c3c60808b682c08d86602ec2c3008e1202e3bb6"},
    {file = "coverage-5.5-cp39-cp39-win_amd64.whl", hash = "sha256:13034c4409db851670bc9acd836243aeee299949bd5673e11844befcb0149f03"},
    {file = "coverage-5.5-pp36-none-any.whl", hash = "sha256:f030f8873312a16414c0d8e1a1ddff2d3235655a2174e3648b4fa66b3f2f1079"},
    {file = "coverage-5.5-pp37-none-any.whl", hash = "sha256:2a3859cb82dcbda1cfd3e6f71c27081d18aa251d20a17d87d26d4cd216fb0af4"},
    {file = "coverage-5.5.tar.gz", hash = "sha256:ebe78fe9a0e874362175b02371bdfbee64d8edc42a044253ddf4ee7d3c15212c"},
]
distlib = [
    {file = "distlib-0.3.1-py2.py3-none-any.whl", hash = "sha256:8c09de2c67b3e7deef7184574fc060ab8a793e7adbb183d942c389c8b13c52fb"},
    {file = "distlib-0.3.1.zip", hash = "sha256:edf6116872c863e1aa9d5bb7cb5e05a022c519a4594dc703843343a9ddd9bff1"},
]
docutils = [
    {file = "docutils-0.16-py2.py3-none-any.whl", hash = "sha256:0c5b78adfbf7762415433f5515cd5c9e762339e23369dbe8000d84a4bf4ab3af"},
    {file = "docutils-0.16.tar.gz", hash = "sha256:c2de3a60e9e7d07be26b7f2b00ca0309c207e06c100f9cc2a94931fc75a478fc"},
]
filelock = [
    {file = "filelock-3.0.12-py3-none-any.whl", hash = "sha256:929b7d63ec5b7d6b71b0fa5ac14e030b3f70b75747cef1b10da9b879fef15836"},
    {file = "filelock-3.0.12.tar.gz", hash = "sha256:18d82244ee114f543149c66a6e0c14e9c4f8a1044b5cdaadd0f82159d6a6ff59"},
]
flake8 = [
    {file = "flake8-3.9.0-py2.py3-none-any.whl", hash = "sha256:12d05ab02614b6aee8df7c36b97d1a3b2372761222b19b58621355e82acddcff"},
    {file = "flake8-3.9.0.tar.gz", hash = "sha256:78873e372b12b093da7b5e5ed302e8ad9e988b38b063b61ad937f26ca58fc5f0"},
]
<<<<<<< HEAD
gaphas = []
=======
gaphas = [
    {file = "gaphas-3.0.2-py3-none-any.whl", hash = "sha256:b38ffa75fb2e6c4a8ce3ef42dc726ff30b2d31219e64e273b5efe7420ac80401"},
    {file = "gaphas-3.0.2.tar.gz", hash = "sha256:562c40d29b0795aad1f884f669c7520123dd9e270d969b0be53ff9dc558717f9"},
]
>>>>>>> c86dd789
generic = [
    {file = "generic-1.0.0-py3-none-any.whl", hash = "sha256:a8dbb3133929223149272fcc70a95967cf3b24e3fa12601f91c67fb61efe29d4"},
    {file = "generic-1.0.0.tar.gz", hash = "sha256:c7651fb460feae762065b4a29afbfe2a346b2b18dccd4a8495a7e978498f66bc"},
]
identify = [
<<<<<<< HEAD
    {file = "identify-2.1.0-py2.py3-none-any.whl", hash = "sha256:2a5fdf2f5319cc357eda2550bea713a404392495961022cf2462624ce62f0f46"},
    {file = "identify-2.1.0.tar.gz", hash = "sha256:2179e7359471ab55729f201b3fdf7dc2778e221f868410fedcb0987b791ba552"},
=======
    {file = "identify-2.1.1-py2.py3-none-any.whl", hash = "sha256:220169a38a0c977c8fef377dc808d6a3330641b5211ec7356c7bbe73cda487c7"},
    {file = "identify-2.1.1.tar.gz", hash = "sha256:da3d757c94596c50865aae63db6ba4e2e5e3f666c3ea6a6da0cd09a8b2d34abc"},
>>>>>>> c86dd789
]
idna = [
    {file = "idna-2.10-py2.py3-none-any.whl", hash = "sha256:b97d804b1e9b523befed77c48dacec60e6dcb0b5391d57af6a65a312a90648c0"},
    {file = "idna-2.10.tar.gz", hash = "sha256:b307872f855b18632ce0c21c5e45be78c0ea7ae4c15c828c20788b26921eb3f6"},
]
imagesize = [
    {file = "imagesize-1.2.0-py2.py3-none-any.whl", hash = "sha256:6965f19a6a2039c7d48bca7dba2473069ff854c36ae6f19d2cde309d998228a1"},
    {file = "imagesize-1.2.0.tar.gz", hash = "sha256:b1f6b5a4eab1f73479a50fb79fcf729514a900c341d8503d62a62dbc4127a2b1"},
]
importlib-metadata = [
<<<<<<< HEAD
    {file = "importlib_metadata-3.7.1-py3-none-any.whl", hash = "sha256:10ab3abe22ce1b2925a4918151538d2f9f9e905ebea8638f8a389bf9923facf6"},
    {file = "importlib_metadata-3.7.1.tar.gz", hash = "sha256:2af2089b29fef4eedaebef97e9046d3bc781a1a85fe1aef90cc5a1de30f06e27"},
=======
    {file = "importlib_metadata-3.7.3-py3-none-any.whl", hash = "sha256:b74159469b464a99cb8cc3e21973e4d96e05d3024d337313fedb618a6e86e6f4"},
    {file = "importlib_metadata-3.7.3.tar.gz", hash = "sha256:742add720a20d0467df2f444ae41704000f50e1234f46174b51f9c6031a1bd71"},
>>>>>>> c86dd789
]
iniconfig = [
    {file = "iniconfig-1.1.1-py2.py3-none-any.whl", hash = "sha256:011e24c64b7f47f6ebd835bb12a743f2fbe9a26d4cecaa7f53bc4f35ee9da8b3"},
    {file = "iniconfig-1.1.1.tar.gz", hash = "sha256:bc3af051d7d14b2ee5ef9969666def0cd1a000e121eaea580d4a313df4b37f32"},
]
isort = [
    {file = "isort-5.7.0-py3-none-any.whl", hash = "sha256:fff4f0c04e1825522ce6949973e83110a6e907750cd92d128b0d14aaaadbffdc"},
    {file = "isort-5.7.0.tar.gz", hash = "sha256:c729845434366216d320e936b8ad6f9d681aab72dc7cbc2d51bedc3582f3ad1e"},
]
jinja2 = [
    {file = "Jinja2-2.11.3-py2.py3-none-any.whl", hash = "sha256:03e47ad063331dd6a3f04a43eddca8a966a26ba0c5b7207a9a9e4e08f1b29419"},
    {file = "Jinja2-2.11.3.tar.gz", hash = "sha256:a6d58433de0ae800347cab1fa3043cebbabe8baa9d29e668f1c768cb87a333c6"},
]
markupsafe = [
    {file = "MarkupSafe-1.1.1-cp27-cp27m-macosx_10_6_intel.whl", hash = "sha256:09027a7803a62ca78792ad89403b1b7a73a01c8cb65909cd876f7fcebd79b161"},
    {file = "MarkupSafe-1.1.1-cp27-cp27m-manylinux1_i686.whl", hash = "sha256:e249096428b3ae81b08327a63a485ad0878de3fb939049038579ac0ef61e17e7"},
    {file = "MarkupSafe-1.1.1-cp27-cp27m-manylinux1_x86_64.whl", hash = "sha256:500d4957e52ddc3351cabf489e79c91c17f6e0899158447047588650b5e69183"},
    {file = "MarkupSafe-1.1.1-cp27-cp27m-win32.whl", hash = "sha256:b2051432115498d3562c084a49bba65d97cf251f5a331c64a12ee7e04dacc51b"},
    {file = "MarkupSafe-1.1.1-cp27-cp27m-win_amd64.whl", hash = "sha256:98c7086708b163d425c67c7a91bad6e466bb99d797aa64f965e9d25c12111a5e"},
    {file = "MarkupSafe-1.1.1-cp27-cp27mu-manylinux1_i686.whl", hash = "sha256:cd5df75523866410809ca100dc9681e301e3c27567cf498077e8551b6d20e42f"},
    {file = "MarkupSafe-1.1.1-cp27-cp27mu-manylinux1_x86_64.whl", hash = "sha256:43a55c2930bbc139570ac2452adf3d70cdbb3cfe5912c71cdce1c2c6bbd9c5d1"},
    {file = "MarkupSafe-1.1.1-cp34-cp34m-macosx_10_6_intel.whl", hash = "sha256:1027c282dad077d0bae18be6794e6b6b8c91d58ed8a8d89a89d59693b9131db5"},
    {file = "MarkupSafe-1.1.1-cp34-cp34m-manylinux1_i686.whl", hash = "sha256:62fe6c95e3ec8a7fad637b7f3d372c15ec1caa01ab47926cfdf7a75b40e0eac1"},
    {file = "MarkupSafe-1.1.1-cp34-cp34m-manylinux1_x86_64.whl", hash = "sha256:88e5fcfb52ee7b911e8bb6d6aa2fd21fbecc674eadd44118a9cc3863f938e735"},
    {file = "MarkupSafe-1.1.1-cp34-cp34m-win32.whl", hash = "sha256:ade5e387d2ad0d7ebf59146cc00c8044acbd863725f887353a10df825fc8ae21"},
    {file = "MarkupSafe-1.1.1-cp34-cp34m-win_amd64.whl", hash = "sha256:09c4b7f37d6c648cb13f9230d847adf22f8171b1ccc4d5682398e77f40309235"},
    {file = "MarkupSafe-1.1.1-cp35-cp35m-macosx_10_6_intel.whl", hash = "sha256:79855e1c5b8da654cf486b830bd42c06e8780cea587384cf6545b7d9ac013a0b"},
    {file = "MarkupSafe-1.1.1-cp35-cp35m-manylinux1_i686.whl", hash = "sha256:c8716a48d94b06bb3b2524c2b77e055fb313aeb4ea620c8dd03a105574ba704f"},
    {file = "MarkupSafe-1.1.1-cp35-cp35m-manylinux1_x86_64.whl", hash = "sha256:7c1699dfe0cf8ff607dbdcc1e9b9af1755371f92a68f706051cc8c37d447c905"},
    {file = "MarkupSafe-1.1.1-cp35-cp35m-win32.whl", hash = "sha256:6dd73240d2af64df90aa7c4e7481e23825ea70af4b4922f8ede5b9e35f78a3b1"},
    {file = "MarkupSafe-1.1.1-cp35-cp35m-win_amd64.whl", hash = "sha256:9add70b36c5666a2ed02b43b335fe19002ee5235efd4b8a89bfcf9005bebac0d"},
    {file = "MarkupSafe-1.1.1-cp36-cp36m-macosx_10_6_intel.whl", hash = "sha256:24982cc2533820871eba85ba648cd53d8623687ff11cbb805be4ff7b4c971aff"},
    {file = "MarkupSafe-1.1.1-cp36-cp36m-manylinux1_i686.whl", hash = "sha256:00bc623926325b26bb9605ae9eae8a215691f33cae5df11ca5424f06f2d1f473"},
    {file = "MarkupSafe-1.1.1-cp36-cp36m-manylinux1_x86_64.whl", hash = "sha256:717ba8fe3ae9cc0006d7c451f0bb265ee07739daf76355d06366154ee68d221e"},
    {file = "MarkupSafe-1.1.1-cp36-cp36m-win32.whl", hash = "sha256:535f6fc4d397c1563d08b88e485c3496cf5784e927af890fb3c3aac7f933ec66"},
    {file = "MarkupSafe-1.1.1-cp36-cp36m-win_amd64.whl", hash = "sha256:b1282f8c00509d99fef04d8ba936b156d419be841854fe901d8ae224c59f0be5"},
    {file = "MarkupSafe-1.1.1-cp37-cp37m-macosx_10_6_intel.whl", hash = "sha256:8defac2f2ccd6805ebf65f5eeb132adcf2ab57aa11fdf4c0dd5169a004710e7d"},
    {file = "MarkupSafe-1.1.1-cp37-cp37m-manylinux1_i686.whl", hash = "sha256:46c99d2de99945ec5cb54f23c8cd5689f6d7177305ebff350a58ce5f8de1669e"},
    {file = "MarkupSafe-1.1.1-cp37-cp37m-manylinux1_x86_64.whl", hash = "sha256:ba59edeaa2fc6114428f1637ffff42da1e311e29382d81b339c1817d37ec93c6"},
    {file = "MarkupSafe-1.1.1-cp37-cp37m-win32.whl", hash = "sha256:b00c1de48212e4cc9603895652c5c410df699856a2853135b3967591e4beebc2"},
    {file = "MarkupSafe-1.1.1-cp37-cp37m-win_amd64.whl", hash = "sha256:9bf40443012702a1d2070043cb6291650a0841ece432556f784f004937f0f32c"},
    {file = "MarkupSafe-1.1.1-cp38-cp38-macosx_10_9_x86_64.whl", hash = "sha256:6788b695d50a51edb699cb55e35487e430fa21f1ed838122d722e0ff0ac5ba15"},
    {file = "MarkupSafe-1.1.1-cp38-cp38-manylinux1_i686.whl", hash = "sha256:cdb132fc825c38e1aeec2c8aa9338310d29d337bebbd7baa06889d09a60a1fa2"},
    {file = "MarkupSafe-1.1.1-cp38-cp38-manylinux1_x86_64.whl", hash = "sha256:13d3144e1e340870b25e7b10b98d779608c02016d5184cfb9927a9f10c689f42"},
    {file = "MarkupSafe-1.1.1-cp38-cp38-win32.whl", hash = "sha256:596510de112c685489095da617b5bcbbac7dd6384aeebeda4df6025d0256a81b"},
    {file = "MarkupSafe-1.1.1-cp38-cp38-win_amd64.whl", hash = "sha256:e8313f01ba26fbbe36c7be1966a7b7424942f670f38e666995b88d012765b9be"},
    {file = "MarkupSafe-1.1.1.tar.gz", hash = "sha256:29872e92839765e546828bb7754a68c418d927cd064fd4708fab9fe9c8bb116b"},
]
mccabe = [
    {file = "mccabe-0.6.1-py2.py3-none-any.whl", hash = "sha256:ab8a6258860da4b6677da4bd2fe5dc2c659cff31b3ee4f7f5d64e79735b80d42"},
    {file = "mccabe-0.6.1.tar.gz", hash = "sha256:dd8d182285a0fe56bace7f45b5e7d1a6ebcbf524e8f3bd87eb0f125271b8831f"},
]
mypy = [
    {file = "mypy-0.812-cp35-cp35m-macosx_10_9_x86_64.whl", hash = "sha256:a26f8ec704e5a7423c8824d425086705e381b4f1dfdef6e3a1edab7ba174ec49"},
    {file = "mypy-0.812-cp35-cp35m-manylinux1_x86_64.whl", hash = "sha256:28fb5479c494b1bab244620685e2eb3c3f988d71fd5d64cc753195e8ed53df7c"},
    {file = "mypy-0.812-cp35-cp35m-manylinux2010_x86_64.whl", hash = "sha256:9743c91088d396c1a5a3c9978354b61b0382b4e3c440ce83cf77994a43e8c521"},
    {file = "mypy-0.812-cp35-cp35m-win_amd64.whl", hash = "sha256:d7da2e1d5f558c37d6e8c1246f1aec1e7349e4913d8fb3cb289a35de573fe2eb"},
    {file = "mypy-0.812-cp36-cp36m-macosx_10_9_x86_64.whl", hash = "sha256:4eec37370483331d13514c3f55f446fc5248d6373e7029a29ecb7b7494851e7a"},
    {file = "mypy-0.812-cp36-cp36m-manylinux1_x86_64.whl", hash = "sha256:d65cc1df038ef55a99e617431f0553cd77763869eebdf9042403e16089fe746c"},
    {file = "mypy-0.812-cp36-cp36m-manylinux2010_x86_64.whl", hash = "sha256:61a3d5b97955422964be6b3baf05ff2ce7f26f52c85dd88db11d5e03e146a3a6"},
    {file = "mypy-0.812-cp36-cp36m-win_amd64.whl", hash = "sha256:25adde9b862f8f9aac9d2d11971f226bd4c8fbaa89fb76bdadb267ef22d10064"},
    {file = "mypy-0.812-cp37-cp37m-macosx_10_9_x86_64.whl", hash = "sha256:552a815579aa1e995f39fd05dde6cd378e191b063f031f2acfe73ce9fb7f9e56"},
    {file = "mypy-0.812-cp37-cp37m-manylinux1_x86_64.whl", hash = "sha256:499c798053cdebcaa916eef8cd733e5584b5909f789de856b482cd7d069bdad8"},
    {file = "mypy-0.812-cp37-cp37m-manylinux2010_x86_64.whl", hash = "sha256:5873888fff1c7cf5b71efbe80e0e73153fe9212fafdf8e44adfe4c20ec9f82d7"},
    {file = "mypy-0.812-cp37-cp37m-win_amd64.whl", hash = "sha256:9f94aac67a2045ec719ffe6111df543bac7874cee01f41928f6969756e030564"},
    {file = "mypy-0.812-cp38-cp38-macosx_10_9_x86_64.whl", hash = "sha256:d23e0ea196702d918b60c8288561e722bf437d82cb7ef2edcd98cfa38905d506"},
    {file = "mypy-0.812-cp38-cp38-manylinux1_x86_64.whl", hash = "sha256:674e822aa665b9fd75130c6c5f5ed9564a38c6cea6a6432ce47eafb68ee578c5"},
    {file = "mypy-0.812-cp38-cp38-manylinux2010_x86_64.whl", hash = "sha256:abf7e0c3cf117c44d9285cc6128856106183938c68fd4944763003decdcfeb66"},
    {file = "mypy-0.812-cp38-cp38-win_amd64.whl", hash = "sha256:0d0a87c0e7e3a9becdfbe936c981d32e5ee0ccda3e0f07e1ef2c3d1a817cf73e"},
    {file = "mypy-0.812-cp39-cp39-macosx_10_9_x86_64.whl", hash = "sha256:7ce3175801d0ae5fdfa79b4f0cfed08807af4d075b402b7e294e6aa72af9aa2a"},
    {file = "mypy-0.812-cp39-cp39-manylinux1_x86_64.whl", hash = "sha256:b09669bcda124e83708f34a94606e01b614fa71931d356c1f1a5297ba11f110a"},
    {file = "mypy-0.812-cp39-cp39-manylinux2010_x86_64.whl", hash = "sha256:33f159443db0829d16f0a8d83d94df3109bb6dd801975fe86bacb9bf71628e97"},
    {file = "mypy-0.812-cp39-cp39-win_amd64.whl", hash = "sha256:3f2aca7f68580dc2508289c729bd49ee929a436208d2b2b6aab15745a70a57df"},
    {file = "mypy-0.812-py3-none-any.whl", hash = "sha256:2f9b3407c58347a452fc0736861593e105139b905cca7d097e413453a1d650b4"},
    {file = "mypy-0.812.tar.gz", hash = "sha256:cd07039aa5df222037005b08fbbfd69b3ab0b0bd7a07d7906de75ae52c4e3119"},
]
mypy-extensions = [
    {file = "mypy_extensions-0.4.3-py2.py3-none-any.whl", hash = "sha256:090fedd75945a69ae91ce1303b5824f428daf5a028d2f6ab8a299250a846f15d"},
    {file = "mypy_extensions-0.4.3.tar.gz", hash = "sha256:2d82818f5bb3e369420cb3c4060a7970edba416647068eb4c5343488a6c604a8"},
]
nodeenv = [
    {file = "nodeenv-1.5.0-py2.py3-none-any.whl", hash = "sha256:5304d424c529c997bc888453aeaa6362d242b6b4631e90f3d4bf1b290f1c84a9"},
    {file = "nodeenv-1.5.0.tar.gz", hash = "sha256:ab45090ae383b716c4ef89e690c41ff8c2b257b85b309f01f3654df3d084bd7c"},
]
packaging = [
    {file = "packaging-20.9-py2.py3-none-any.whl", hash = "sha256:67714da7f7bc052e064859c05c595155bd1ee9f69f76557e21f051443c20947a"},
    {file = "packaging-20.9.tar.gz", hash = "sha256:5b327ac1320dc863dca72f4514ecc086f31186744b84a230374cc1fd776feae5"},
]
pathspec = [
    {file = "pathspec-0.8.1-py2.py3-none-any.whl", hash = "sha256:aa0cb481c4041bf52ffa7b0d8fa6cd3e88a2ca4879c533c9153882ee2556790d"},
    {file = "pathspec-0.8.1.tar.gz", hash = "sha256:86379d6b86d75816baba717e64b1a3a3469deb93bb76d613c9ce79edc5cb68fd"},
]
pluggy = [
    {file = "pluggy-0.13.1-py2.py3-none-any.whl", hash = "sha256:966c145cd83c96502c3c3868f50408687b38434af77734af1e9ca461a4081d2d"},
    {file = "pluggy-0.13.1.tar.gz", hash = "sha256:15b2acde666561e1298d71b523007ed7364de07029219b604cf808bfa1c765b0"},
]
pre-commit = [
    {file = "pre_commit-2.11.1-py2.py3-none-any.whl", hash = "sha256:94c82f1bf5899d56edb1d926732f4e75a7df29a0c8c092559c77420c9d62428b"},
    {file = "pre_commit-2.11.1.tar.gz", hash = "sha256:de55c5c72ce80d79106e48beb1b54104d16495ce7f95b0c7b13d4784193a00af"},
]
py = [
    {file = "py-1.10.0-py2.py3-none-any.whl", hash = "sha256:3b80836aa6d1feeaa108e046da6423ab8f6ceda6468545ae8d02d9d58d18818a"},
    {file = "py-1.10.0.tar.gz", hash = "sha256:21b81bda15b66ef5e1a777a21c4dcd9c20ad3efd0b3f817e7a809035269e1bd3"},
]
pycairo = [
    {file = "pycairo-1.20.0-cp36-cp36m-win32.whl", hash = "sha256:e5a3433690c473e073a9917dc8f1fc7dc8b9af7b201bf372894b8ad70d960c6d"},
    {file = "pycairo-1.20.0-cp36-cp36m-win_amd64.whl", hash = "sha256:a942614923b88ae75c794506d5c426fba9c46a055d3fdd3b8db7046b75c079cc"},
    {file = "pycairo-1.20.0-cp37-cp37m-win32.whl", hash = "sha256:8cfa9578b745fb9cf2915ec580c2c50ebc2da00eac2cf4c4b54b63aa19da4b77"},
    {file = "pycairo-1.20.0-cp37-cp37m-win_amd64.whl", hash = "sha256:273a33c56aba724ec42fe1d8f94c86c2e2660c1277470be9b04e5113d7c5b72d"},
    {file = "pycairo-1.20.0-cp38-cp38-win32.whl", hash = "sha256:2088100a099c09c5e90bf247409ce6c98f51766b53bd13f96d6aac7addaa3e66"},
    {file = "pycairo-1.20.0-cp38-cp38-win_amd64.whl", hash = "sha256:ceb1edcbeb48dabd5fbbdff2e4b429aa88ddc493d6ebafe78d94b050ac0749e2"},
    {file = "pycairo-1.20.0-cp39-cp39-win32.whl", hash = "sha256:57a768f4edc8a9890d98070dd473a812ac3d046cef4bc1c817d68024dab9a9b4"},
    {file = "pycairo-1.20.0-cp39-cp39-win_amd64.whl", hash = "sha256:57166119e424d71eccdba6b318bd731bdabd17188e2ba10d4f315f7bf16ace3f"},
    {file = "pycairo-1.20.0.tar.gz", hash = "sha256:5695a10cb7f9ae0d01f665b56602a845b0a8cb17e2123bfece10c2e58552468c"},
]
pycodestyle = [
    {file = "pycodestyle-2.7.0-py2.py3-none-any.whl", hash = "sha256:514f76d918fcc0b55c6680472f0a37970994e07bbb80725808c17089be302068"},
    {file = "pycodestyle-2.7.0.tar.gz", hash = "sha256:c389c1d06bf7904078ca03399a4816f974a1d590090fecea0c63ec26ebaf1cef"},
]
pyflakes = [
    {file = "pyflakes-2.3.0-py2.py3-none-any.whl", hash = "sha256:910208209dcea632721cb58363d0f72913d9e8cf64dc6f8ae2e02a3609aba40d"},
    {file = "pyflakes-2.3.0.tar.gz", hash = "sha256:e59fd8e750e588358f1b8885e5a4751203a0516e0ee6d34811089ac294c8806f"},
]
pygments = [
    {file = "Pygments-2.8.1-py3-none-any.whl", hash = "sha256:534ef71d539ae97d4c3a4cf7d6f110f214b0e687e92f9cb9d2a3b0d3101289c8"},
    {file = "Pygments-2.8.1.tar.gz", hash = "sha256:2656e1a6edcdabf4275f9a3640db59fd5de107d88e8663c5d4e9a0fa62f77f94"},
]
pygobject = [
    {file = "PyGObject-3.38.0.tar.gz", hash = "sha256:051b950f509f2e9f125add96c1493bde987c527f7a0c15a1f7b69d6d1c3cd8e6"},
]
pyparsing = [
    {file = "pyparsing-2.4.7-py2.py3-none-any.whl", hash = "sha256:ef9d7589ef3c200abe66653d3f1ab1033c3c419ae9b9bdb1240a85b024efc88b"},
    {file = "pyparsing-2.4.7.tar.gz", hash = "sha256:c203ec8783bf771a155b207279b9bccb8dea02d8f0c9e5f8ead507bc3246ecc1"},
]
pytest = [
    {file = "pytest-6.2.2-py3-none-any.whl", hash = "sha256:b574b57423e818210672e07ca1fa90aaf194a4f63f3ab909a2c67ebb22913839"},
    {file = "pytest-6.2.2.tar.gz", hash = "sha256:9d1edf9e7d0b84d72ea3dbcdfd22b35fb543a5e8f2a60092dd578936bf63d7f9"},
]
pytest-cov = [
    {file = "pytest-cov-2.11.1.tar.gz", hash = "sha256:359952d9d39b9f822d9d29324483e7ba04a3a17dd7d05aa6beb7ea01e359e5f7"},
    {file = "pytest_cov-2.11.1-py2.py3-none-any.whl", hash = "sha256:bdb9fdb0b85a7cc825269a4c56b48ccaa5c7e365054b6038772c32ddcdc969da"},
]
pytest-mock = [
    {file = "pytest-mock-3.5.1.tar.gz", hash = "sha256:a1e2aba6af9560d313c642dae7e00a2a12b022b80301d9d7fc8ec6858e1dd9fc"},
    {file = "pytest_mock-3.5.1-py3-none-any.whl", hash = "sha256:379b391cfad22422ea2e252bdfc008edd08509029bcde3c25b2c0bd741e0424e"},
]
pytest-runner = [
    {file = "pytest-runner-5.3.0.tar.gz", hash = "sha256:ca3f58ff4957e8be6c54c55d575b235725cbbcf4dc0d5091c29c6444cfc8a5fe"},
    {file = "pytest_runner-5.3.0-py3-none-any.whl", hash = "sha256:448959d9ada752de2b369cf05c1c0f9e6d2027e7d32441187c16c24c1d4d6e77"},
]
pytz = [
    {file = "pytz-2021.1-py2.py3-none-any.whl", hash = "sha256:eb10ce3e7736052ed3623d49975ce333bcd712c7bb19a58b9e2089d4057d0798"},
    {file = "pytz-2021.1.tar.gz", hash = "sha256:83a4a90894bf38e243cf052c8b58f381bfe9a7a483f6a9cab140bc7f702ac4da"},
]
pyyaml = [
    {file = "PyYAML-5.4.1-cp27-cp27m-macosx_10_9_x86_64.whl", hash = "sha256:3b2b1824fe7112845700f815ff6a489360226a5609b96ec2190a45e62a9fc922"},
    {file = "PyYAML-5.4.1-cp27-cp27m-win32.whl", hash = "sha256:129def1b7c1bf22faffd67b8f3724645203b79d8f4cc81f674654d9902cb4393"},
    {file = "PyYAML-5.4.1-cp27-cp27m-win_amd64.whl", hash = "sha256:4465124ef1b18d9ace298060f4eccc64b0850899ac4ac53294547536533800c8"},
    {file = "PyYAML-5.4.1-cp27-cp27mu-manylinux1_x86_64.whl", hash = "sha256:bb4191dfc9306777bc594117aee052446b3fa88737cd13b7188d0e7aa8162185"},
    {file = "PyYAML-5.4.1-cp36-cp36m-macosx_10_9_x86_64.whl", hash = "sha256:6c78645d400265a062508ae399b60b8c167bf003db364ecb26dcab2bda048253"},
    {file = "PyYAML-5.4.1-cp36-cp36m-manylinux1_x86_64.whl", hash = "sha256:4e0583d24c881e14342eaf4ec5fbc97f934b999a6828693a99157fde912540cc"},
    {file = "PyYAML-5.4.1-cp36-cp36m-manylinux2014_aarch64.whl", hash = "sha256:72a01f726a9c7851ca9bfad6fd09ca4e090a023c00945ea05ba1638c09dc3347"},
    {file = "PyYAML-5.4.1-cp36-cp36m-manylinux2014_s390x.whl", hash = "sha256:895f61ef02e8fed38159bb70f7e100e00f471eae2bc838cd0f4ebb21e28f8541"},
    {file = "PyYAML-5.4.1-cp36-cp36m-win32.whl", hash = "sha256:3bd0e463264cf257d1ffd2e40223b197271046d09dadf73a0fe82b9c1fc385a5"},
    {file = "PyYAML-5.4.1-cp36-cp36m-win_amd64.whl", hash = "sha256:e4fac90784481d221a8e4b1162afa7c47ed953be40d31ab4629ae917510051df"},
    {file = "PyYAML-5.4.1-cp37-cp37m-macosx_10_9_x86_64.whl", hash = "sha256:5accb17103e43963b80e6f837831f38d314a0495500067cb25afab2e8d7a4018"},
    {file = "PyYAML-5.4.1-cp37-cp37m-manylinux1_x86_64.whl", hash = "sha256:e1d4970ea66be07ae37a3c2e48b5ec63f7ba6804bdddfdbd3cfd954d25a82e63"},
    {file = "PyYAML-5.4.1-cp37-cp37m-manylinux2014_aarch64.whl", hash = "sha256:cb333c16912324fd5f769fff6bc5de372e9e7a202247b48870bc251ed40239aa"},
    {file = "PyYAML-5.4.1-cp37-cp37m-manylinux2014_s390x.whl", hash = "sha256:fe69978f3f768926cfa37b867e3843918e012cf83f680806599ddce33c2c68b0"},
    {file = "PyYAML-5.4.1-cp37-cp37m-win32.whl", hash = "sha256:dd5de0646207f053eb0d6c74ae45ba98c3395a571a2891858e87df7c9b9bd51b"},
    {file = "PyYAML-5.4.1-cp37-cp37m-win_amd64.whl", hash = "sha256:08682f6b72c722394747bddaf0aa62277e02557c0fd1c42cb853016a38f8dedf"},
    {file = "PyYAML-5.4.1-cp38-cp38-macosx_10_9_x86_64.whl", hash = "sha256:d2d9808ea7b4af864f35ea216be506ecec180628aced0704e34aca0b040ffe46"},
    {file = "PyYAML-5.4.1-cp38-cp38-manylinux1_x86_64.whl", hash = "sha256:8c1be557ee92a20f184922c7b6424e8ab6691788e6d86137c5d93c1a6ec1b8fb"},
    {file = "PyYAML-5.4.1-cp38-cp38-manylinux2014_aarch64.whl", hash = "sha256:fd7f6999a8070df521b6384004ef42833b9bd62cfee11a09bda1079b4b704247"},
    {file = "PyYAML-5.4.1-cp38-cp38-manylinux2014_s390x.whl", hash = "sha256:bfb51918d4ff3d77c1c856a9699f8492c612cde32fd3bcd344af9be34999bfdc"},
    {file = "PyYAML-5.4.1-cp38-cp38-win32.whl", hash = "sha256:fa5ae20527d8e831e8230cbffd9f8fe952815b2b7dae6ffec25318803a7528fc"},
    {file = "PyYAML-5.4.1-cp38-cp38-win_amd64.whl", hash = "sha256:0f5f5786c0e09baddcd8b4b45f20a7b5d61a7e7e99846e3c799b05c7c53fa696"},
    {file = "PyYAML-5.4.1-cp39-cp39-macosx_10_9_x86_64.whl", hash = "sha256:294db365efa064d00b8d1ef65d8ea2c3426ac366c0c4368d930bf1c5fb497f77"},
    {file = "PyYAML-5.4.1-cp39-cp39-manylinux1_x86_64.whl", hash = "sha256:74c1485f7707cf707a7aef42ef6322b8f97921bd89be2ab6317fd782c2d53183"},
    {file = "PyYAML-5.4.1-cp39-cp39-manylinux2014_aarch64.whl", hash = "sha256:d483ad4e639292c90170eb6f7783ad19490e7a8defb3e46f97dfe4bacae89122"},
    {file = "PyYAML-5.4.1-cp39-cp39-manylinux2014_s390x.whl", hash = "sha256:fdc842473cd33f45ff6bce46aea678a54e3d21f1b61a7750ce3c498eedfe25d6"},
    {file = "PyYAML-5.4.1-cp39-cp39-win32.whl", hash = "sha256:49d4cdd9065b9b6e206d0595fee27a96b5dd22618e7520c33204a4a3239d5b10"},
    {file = "PyYAML-5.4.1-cp39-cp39-win_amd64.whl", hash = "sha256:c20cfa2d49991c8b4147af39859b167664f2ad4561704ee74c1de03318e898db"},
    {file = "PyYAML-5.4.1.tar.gz", hash = "sha256:607774cbba28732bfa802b54baa7484215f530991055bb562efbed5b2f20a45e"},
]
recommonmark = [
    {file = "recommonmark-0.7.1-py2.py3-none-any.whl", hash = "sha256:1b1db69af0231efce3fa21b94ff627ea33dee7079a01dd0a7f8482c3da148b3f"},
    {file = "recommonmark-0.7.1.tar.gz", hash = "sha256:bdb4db649f2222dcd8d2d844f0006b958d627f732415d399791ee436a3686d67"},
]
regex = [
    {file = "regex-2020.11.13-cp36-cp36m-macosx_10_9_x86_64.whl", hash = "sha256:8b882a78c320478b12ff024e81dc7d43c1462aa4a3341c754ee65d857a521f85"},
    {file = "regex-2020.11.13-cp36-cp36m-manylinux1_i686.whl", hash = "sha256:a63f1a07932c9686d2d416fb295ec2c01ab246e89b4d58e5fa468089cab44b70"},
    {file = "regex-2020.11.13-cp36-cp36m-manylinux1_x86_64.whl", hash = "sha256:6e4b08c6f8daca7d8f07c8d24e4331ae7953333dbd09c648ed6ebd24db5a10ee"},
    {file = "regex-2020.11.13-cp36-cp36m-manylinux2010_i686.whl", hash = "sha256:bba349276b126947b014e50ab3316c027cac1495992f10e5682dc677b3dfa0c5"},
    {file = "regex-2020.11.13-cp36-cp36m-manylinux2010_x86_64.whl", hash = "sha256:56e01daca75eae420bce184edd8bb341c8eebb19dd3bce7266332258f9fb9dd7"},
    {file = "regex-2020.11.13-cp36-cp36m-manylinux2014_aarch64.whl", hash = "sha256:6a8ce43923c518c24a2579fda49f093f1397dad5d18346211e46f134fc624e31"},
    {file = "regex-2020.11.13-cp36-cp36m-manylinux2014_i686.whl", hash = "sha256:1ab79fcb02b930de09c76d024d279686ec5d532eb814fd0ed1e0051eb8bd2daa"},
    {file = "regex-2020.11.13-cp36-cp36m-manylinux2014_x86_64.whl", hash = "sha256:9801c4c1d9ae6a70aeb2128e5b4b68c45d4f0af0d1535500884d644fa9b768c6"},
    {file = "regex-2020.11.13-cp36-cp36m-win32.whl", hash = "sha256:49cae022fa13f09be91b2c880e58e14b6da5d10639ed45ca69b85faf039f7a4e"},
    {file = "regex-2020.11.13-cp36-cp36m-win_amd64.whl", hash = "sha256:749078d1eb89484db5f34b4012092ad14b327944ee7f1c4f74d6279a6e4d1884"},
    {file = "regex-2020.11.13-cp37-cp37m-macosx_10_9_x86_64.whl", hash = "sha256:b2f4007bff007c96a173e24dcda236e5e83bde4358a557f9ccf5e014439eae4b"},
    {file = "regex-2020.11.13-cp37-cp37m-manylinux1_i686.whl", hash = "sha256:38c8fd190db64f513fe4e1baa59fed086ae71fa45083b6936b52d34df8f86a88"},
    {file = "regex-2020.11.13-cp37-cp37m-manylinux1_x86_64.whl", hash = "sha256:5862975b45d451b6db51c2e654990c1820523a5b07100fc6903e9c86575202a0"},
    {file = "regex-2020.11.13-cp37-cp37m-manylinux2010_i686.whl", hash = "sha256:262c6825b309e6485ec2493ffc7e62a13cf13fb2a8b6d212f72bd53ad34118f1"},
    {file = "regex-2020.11.13-cp37-cp37m-manylinux2010_x86_64.whl", hash = "sha256:bafb01b4688833e099d79e7efd23f99172f501a15c44f21ea2118681473fdba0"},
    {file = "regex-2020.11.13-cp37-cp37m-manylinux2014_aarch64.whl", hash = "sha256:e32f5f3d1b1c663af7f9c4c1e72e6ffe9a78c03a31e149259f531e0fed826512"},
    {file = "regex-2020.11.13-cp37-cp37m-manylinux2014_i686.whl", hash = "sha256:3bddc701bdd1efa0d5264d2649588cbfda549b2899dc8d50417e47a82e1387ba"},
    {file = "regex-2020.11.13-cp37-cp37m-manylinux2014_x86_64.whl", hash = "sha256:02951b7dacb123d8ea6da44fe45ddd084aa6777d4b2454fa0da61d569c6fa538"},
    {file = "regex-2020.11.13-cp37-cp37m-win32.whl", hash = "sha256:0d08e71e70c0237883d0bef12cad5145b84c3705e9c6a588b2a9c7080e5af2a4"},
    {file = "regex-2020.11.13-cp37-cp37m-win_amd64.whl", hash = "sha256:1fa7ee9c2a0e30405e21031d07d7ba8617bc590d391adfc2b7f1e8b99f46f444"},
    {file = "regex-2020.11.13-cp38-cp38-macosx_10_9_x86_64.whl", hash = "sha256:baf378ba6151f6e272824b86a774326f692bc2ef4cc5ce8d5bc76e38c813a55f"},
    {file = "regex-2020.11.13-cp38-cp38-manylinux1_i686.whl", hash = "sha256:e3faaf10a0d1e8e23a9b51d1900b72e1635c2d5b0e1bea1c18022486a8e2e52d"},
    {file = "regex-2020.11.13-cp38-cp38-manylinux1_x86_64.whl", hash = "sha256:2a11a3e90bd9901d70a5b31d7dd85114755a581a5da3fc996abfefa48aee78af"},
    {file = "regex-2020.11.13-cp38-cp38-manylinux2010_i686.whl", hash = "sha256:d1ebb090a426db66dd80df8ca85adc4abfcbad8a7c2e9a5ec7513ede522e0a8f"},
    {file = "regex-2020.11.13-cp38-cp38-manylinux2010_x86_64.whl", hash = "sha256:b2b1a5ddae3677d89b686e5c625fc5547c6e492bd755b520de5332773a8af06b"},
    {file = "regex-2020.11.13-cp38-cp38-manylinux2014_aarch64.whl", hash = "sha256:2c99e97d388cd0a8d30f7c514d67887d8021541b875baf09791a3baad48bb4f8"},
    {file = "regex-2020.11.13-cp38-cp38-manylinux2014_i686.whl", hash = "sha256:c084582d4215593f2f1d28b65d2a2f3aceff8342aa85afd7be23a9cad74a0de5"},
    {file = "regex-2020.11.13-cp38-cp38-manylinux2014_x86_64.whl", hash = "sha256:a3d748383762e56337c39ab35c6ed4deb88df5326f97a38946ddd19028ecce6b"},
    {file = "regex-2020.11.13-cp38-cp38-win32.whl", hash = "sha256:7913bd25f4ab274ba37bc97ad0e21c31004224ccb02765ad984eef43e04acc6c"},
    {file = "regex-2020.11.13-cp38-cp38-win_amd64.whl", hash = "sha256:6c54ce4b5d61a7129bad5c5dc279e222afd00e721bf92f9ef09e4fae28755683"},
    {file = "regex-2020.11.13-cp39-cp39-macosx_10_9_x86_64.whl", hash = "sha256:1862a9d9194fae76a7aaf0150d5f2a8ec1da89e8b55890b1786b8f88a0f619dc"},
    {file = "regex-2020.11.13-cp39-cp39-manylinux1_i686.whl", hash = "sha256:4902e6aa086cbb224241adbc2f06235927d5cdacffb2425c73e6570e8d862364"},
    {file = "regex-2020.11.13-cp39-cp39-manylinux1_x86_64.whl", hash = "sha256:7a25fcbeae08f96a754b45bdc050e1fb94b95cab046bf56b016c25e9ab127b3e"},
    {file = "regex-2020.11.13-cp39-cp39-manylinux2010_i686.whl", hash = "sha256:d2d8ce12b7c12c87e41123997ebaf1a5767a5be3ec545f64675388970f415e2e"},
    {file = "regex-2020.11.13-cp39-cp39-manylinux2010_x86_64.whl", hash = "sha256:f7d29a6fc4760300f86ae329e3b6ca28ea9c20823df123a2ea8693e967b29917"},
    {file = "regex-2020.11.13-cp39-cp39-manylinux2014_aarch64.whl", hash = "sha256:717881211f46de3ab130b58ec0908267961fadc06e44f974466d1887f865bd5b"},
    {file = "regex-2020.11.13-cp39-cp39-manylinux2014_i686.whl", hash = "sha256:3128e30d83f2e70b0bed9b2a34e92707d0877e460b402faca908c6667092ada9"},
    {file = "regex-2020.11.13-cp39-cp39-manylinux2014_x86_64.whl", hash = "sha256:8f6a2229e8ad946e36815f2a03386bb8353d4bde368fdf8ca5f0cb97264d3b5c"},
    {file = "regex-2020.11.13-cp39-cp39-win32.whl", hash = "sha256:f8f295db00ef5f8bae530fc39af0b40486ca6068733fb860b42115052206466f"},
    {file = "regex-2020.11.13-cp39-cp39-win_amd64.whl", hash = "sha256:a15f64ae3a027b64496a71ab1f722355e570c3fac5ba2801cafce846bf5af01d"},
    {file = "regex-2020.11.13.tar.gz", hash = "sha256:83d6b356e116ca119db8e7c6fc2983289d87b27b3fac238cfe5dca529d884562"},
]
requests = [
    {file = "requests-2.25.1-py2.py3-none-any.whl", hash = "sha256:c210084e36a42ae6b9219e00e48287def368a26d03a048ddad7bfee44f75871e"},
    {file = "requests-2.25.1.tar.gz", hash = "sha256:27973dd4a904a4f13b263a19c866c13b92a39ed1c964655f025f3f8d3d75b804"},
]
six = [
    {file = "six-1.15.0-py2.py3-none-any.whl", hash = "sha256:8b74bedcbbbaca38ff6d7491d76f2b06b3592611af620f8426e82dddb04a5ced"},
    {file = "six-1.15.0.tar.gz", hash = "sha256:30639c035cdb23534cd4aa2dd52c3bf48f06e5f4a941509c8bafd8ce11080259"},
]
snowballstemmer = [
    {file = "snowballstemmer-2.1.0-py2.py3-none-any.whl", hash = "sha256:b51b447bea85f9968c13b650126a888aabd4cb4463fca868ec596826325dedc2"},
    {file = "snowballstemmer-2.1.0.tar.gz", hash = "sha256:e997baa4f2e9139951b6f4c631bad912dfd3c792467e2f03d7239464af90e914"},
]
sphinx = [
    {file = "Sphinx-3.5.2-py3-none-any.whl", hash = "sha256:ef64a814576f46ec7de06adf11b433a0d6049be007fefe7fd0d183d28b581fac"},
    {file = "Sphinx-3.5.2.tar.gz", hash = "sha256:672cfcc24b6b69235c97c750cb190a44ecd72696b4452acaf75c2d9cc78ca5ff"},
]
sphinx-rtd-theme = [
    {file = "sphinx_rtd_theme-0.5.1-py2.py3-none-any.whl", hash = "sha256:fa6bebd5ab9a73da8e102509a86f3fcc36dec04a0b52ea80e5a033b2aba00113"},
    {file = "sphinx_rtd_theme-0.5.1.tar.gz", hash = "sha256:eda689eda0c7301a80cf122dad28b1861e5605cbf455558f3775e1e8200e83a5"},
]
sphinxcontrib-applehelp = [
    {file = "sphinxcontrib-applehelp-1.0.2.tar.gz", hash = "sha256:a072735ec80e7675e3f432fcae8610ecf509c5f1869d17e2eecff44389cdbc58"},
    {file = "sphinxcontrib_applehelp-1.0.2-py2.py3-none-any.whl", hash = "sha256:806111e5e962be97c29ec4c1e7fe277bfd19e9652fb1a4392105b43e01af885a"},
]
sphinxcontrib-devhelp = [
    {file = "sphinxcontrib-devhelp-1.0.2.tar.gz", hash = "sha256:ff7f1afa7b9642e7060379360a67e9c41e8f3121f2ce9164266f61b9f4b338e4"},
    {file = "sphinxcontrib_devhelp-1.0.2-py2.py3-none-any.whl", hash = "sha256:8165223f9a335cc1af7ffe1ed31d2871f325254c0423bc0c4c7cd1c1e4734a2e"},
]
sphinxcontrib-htmlhelp = [
    {file = "sphinxcontrib-htmlhelp-1.0.3.tar.gz", hash = "sha256:e8f5bb7e31b2dbb25b9cc435c8ab7a79787ebf7f906155729338f3156d93659b"},
    {file = "sphinxcontrib_htmlhelp-1.0.3-py2.py3-none-any.whl", hash = "sha256:3c0bc24a2c41e340ac37c85ced6dafc879ab485c095b1d65d2461ac2f7cca86f"},
]
sphinxcontrib-jsmath = [
    {file = "sphinxcontrib-jsmath-1.0.1.tar.gz", hash = "sha256:a9925e4a4587247ed2191a22df5f6970656cb8ca2bd6284309578f2153e0c4b8"},
    {file = "sphinxcontrib_jsmath-1.0.1-py2.py3-none-any.whl", hash = "sha256:2ec2eaebfb78f3f2078e73666b1415417a116cc848b72e5172e596c871103178"},
]
sphinxcontrib-qthelp = [
    {file = "sphinxcontrib-qthelp-1.0.3.tar.gz", hash = "sha256:4c33767ee058b70dba89a6fc5c1892c0d57a54be67ddd3e7875a18d14cba5a72"},
    {file = "sphinxcontrib_qthelp-1.0.3-py2.py3-none-any.whl", hash = "sha256:bd9fc24bcb748a8d51fd4ecaade681350aa63009a347a8c14e637895444dfab6"},
]
sphinxcontrib-serializinghtml = [
    {file = "sphinxcontrib-serializinghtml-1.1.4.tar.gz", hash = "sha256:eaa0eccc86e982a9b939b2b82d12cc5d013385ba5eadcc7e4fed23f4405f77bc"},
    {file = "sphinxcontrib_serializinghtml-1.1.4-py2.py3-none-any.whl", hash = "sha256:f242a81d423f59617a8e5cf16f5d4d74e28ee9a66f9e5b637a18082991db5a9a"},
]
tinycss2 = [
    {file = "tinycss2-1.1.0-py3-none-any.whl", hash = "sha256:0353b5234bcaee7b1ac7ca3dea7e02cd338a9f8dcbb8f2dcd32a5795ec1e5f9a"},
    {file = "tinycss2-1.1.0.tar.gz", hash = "sha256:fbdcac3044d60eb85fdb2aa840ece43cf7dbe798e373e6ee0be545d4d134e18a"},
]
toml = [
    {file = "toml-0.10.2-py2.py3-none-any.whl", hash = "sha256:806143ae5bfb6a3c6e736a764057db0e6a0e05e338b5630894a5f779cabb4f9b"},
    {file = "toml-0.10.2.tar.gz", hash = "sha256:b3bda1d108d5dd99f4a20d24d9c348e91c4db7ab1b749200bded2f839ccbe68f"},
]
tomlkit = [
    {file = "tomlkit-0.7.0-py2.py3-none-any.whl", hash = "sha256:6babbd33b17d5c9691896b0e68159215a9387ebfa938aa3ac42f4a4beeb2b831"},
    {file = "tomlkit-0.7.0.tar.gz", hash = "sha256:ac57f29693fab3e309ea789252fcce3061e19110085aa31af5446ca749325618"},
]
typed-ast = [
    {file = "typed_ast-1.4.2-cp35-cp35m-manylinux1_i686.whl", hash = "sha256:7703620125e4fb79b64aa52427ec192822e9f45d37d4b6625ab37ef403e1df70"},
    {file = "typed_ast-1.4.2-cp35-cp35m-manylinux1_x86_64.whl", hash = "sha256:c9aadc4924d4b5799112837b226160428524a9a45f830e0d0f184b19e4090487"},
    {file = "typed_ast-1.4.2-cp35-cp35m-manylinux2014_aarch64.whl", hash = "sha256:9ec45db0c766f196ae629e509f059ff05fc3148f9ffd28f3cfe75d4afb485412"},
    {file = "typed_ast-1.4.2-cp35-cp35m-win32.whl", hash = "sha256:85f95aa97a35bdb2f2f7d10ec5bbdac0aeb9dafdaf88e17492da0504de2e6400"},
    {file = "typed_ast-1.4.2-cp35-cp35m-win_amd64.whl", hash = "sha256:9044ef2df88d7f33692ae3f18d3be63dec69c4fb1b5a4a9ac950f9b4ba571606"},
    {file = "typed_ast-1.4.2-cp36-cp36m-macosx_10_9_x86_64.whl", hash = "sha256:c1c876fd795b36126f773db9cbb393f19808edd2637e00fd6caba0e25f2c7b64"},
    {file = "typed_ast-1.4.2-cp36-cp36m-manylinux1_i686.whl", hash = "sha256:5dcfc2e264bd8a1db8b11a892bd1647154ce03eeba94b461effe68790d8b8e07"},
    {file = "typed_ast-1.4.2-cp36-cp36m-manylinux1_x86_64.whl", hash = "sha256:8db0e856712f79c45956da0c9a40ca4246abc3485ae0d7ecc86a20f5e4c09abc"},
    {file = "typed_ast-1.4.2-cp36-cp36m-manylinux2014_aarch64.whl", hash = "sha256:d003156bb6a59cda9050e983441b7fa2487f7800d76bdc065566b7d728b4581a"},
    {file = "typed_ast-1.4.2-cp36-cp36m-win32.whl", hash = "sha256:4c790331247081ea7c632a76d5b2a265e6d325ecd3179d06e9cf8d46d90dd151"},
    {file = "typed_ast-1.4.2-cp36-cp36m-win_amd64.whl", hash = "sha256:d175297e9533d8d37437abc14e8a83cbc68af93cc9c1c59c2c292ec59a0697a3"},
    {file = "typed_ast-1.4.2-cp37-cp37m-macosx_10_9_x86_64.whl", hash = "sha256:cf54cfa843f297991b7388c281cb3855d911137223c6b6d2dd82a47ae5125a41"},
    {file = "typed_ast-1.4.2-cp37-cp37m-manylinux1_i686.whl", hash = "sha256:b4fcdcfa302538f70929eb7b392f536a237cbe2ed9cba88e3bf5027b39f5f77f"},
    {file = "typed_ast-1.4.2-cp37-cp37m-manylinux1_x86_64.whl", hash = "sha256:987f15737aba2ab5f3928c617ccf1ce412e2e321c77ab16ca5a293e7bbffd581"},
    {file = "typed_ast-1.4.2-cp37-cp37m-manylinux2014_aarch64.whl", hash = "sha256:37f48d46d733d57cc70fd5f30572d11ab8ed92da6e6b28e024e4a3edfb456e37"},
    {file = "typed_ast-1.4.2-cp37-cp37m-win32.whl", hash = "sha256:36d829b31ab67d6fcb30e185ec996e1f72b892255a745d3a82138c97d21ed1cd"},
    {file = "typed_ast-1.4.2-cp37-cp37m-win_amd64.whl", hash = "sha256:8368f83e93c7156ccd40e49a783a6a6850ca25b556c0fa0240ed0f659d2fe496"},
    {file = "typed_ast-1.4.2-cp38-cp38-macosx_10_9_x86_64.whl", hash = "sha256:963c80b583b0661918718b095e02303d8078950b26cc00b5e5ea9ababe0de1fc"},
    {file = "typed_ast-1.4.2-cp38-cp38-manylinux1_i686.whl", hash = "sha256:e683e409e5c45d5c9082dc1daf13f6374300806240719f95dc783d1fc942af10"},
    {file = "typed_ast-1.4.2-cp38-cp38-manylinux1_x86_64.whl", hash = "sha256:84aa6223d71012c68d577c83f4e7db50d11d6b1399a9c779046d75e24bed74ea"},
    {file = "typed_ast-1.4.2-cp38-cp38-manylinux2014_aarch64.whl", hash = "sha256:a38878a223bdd37c9709d07cd357bb79f4c760b29210e14ad0fb395294583787"},
    {file = "typed_ast-1.4.2-cp38-cp38-win32.whl", hash = "sha256:a2c927c49f2029291fbabd673d51a2180038f8cd5a5b2f290f78c4516be48be2"},
    {file = "typed_ast-1.4.2-cp38-cp38-win_amd64.whl", hash = "sha256:c0c74e5579af4b977c8b932f40a5464764b2f86681327410aa028a22d2f54937"},
    {file = "typed_ast-1.4.2-cp39-cp39-macosx_10_9_x86_64.whl", hash = "sha256:07d49388d5bf7e863f7fa2f124b1b1d89d8aa0e2f7812faff0a5658c01c59aa1"},
    {file = "typed_ast-1.4.2-cp39-cp39-manylinux1_i686.whl", hash = "sha256:240296b27397e4e37874abb1df2a608a92df85cf3e2a04d0d4d61055c8305ba6"},
    {file = "typed_ast-1.4.2-cp39-cp39-manylinux1_x86_64.whl", hash = "sha256:d746a437cdbca200622385305aedd9aef68e8a645e385cc483bdc5e488f07166"},
    {file = "typed_ast-1.4.2-cp39-cp39-manylinux2014_aarch64.whl", hash = "sha256:14bf1522cdee369e8f5581238edac09150c765ec1cb33615855889cf33dcb92d"},
    {file = "typed_ast-1.4.2-cp39-cp39-win32.whl", hash = "sha256:cc7b98bf58167b7f2db91a4327da24fb93368838eb84a44c472283778fc2446b"},
    {file = "typed_ast-1.4.2-cp39-cp39-win_amd64.whl", hash = "sha256:7147e2a76c75f0f64c4319886e7639e490fee87c9d25cb1d4faef1d8cf83a440"},
    {file = "typed_ast-1.4.2.tar.gz", hash = "sha256:9fc0b3cb5d1720e7141d103cf4819aea239f7d136acf9ee4a69b047b7986175a"},
]
typing-extensions = [
    {file = "typing_extensions-3.7.4.3-py2-none-any.whl", hash = "sha256:dafc7639cde7f1b6e1acc0f457842a83e722ccca8eef5270af2d74792619a89f"},
    {file = "typing_extensions-3.7.4.3-py3-none-any.whl", hash = "sha256:7cb407020f00f7bfc3cb3e7881628838e69d8f3fcab2f64742a5e76b2f841918"},
    {file = "typing_extensions-3.7.4.3.tar.gz", hash = "sha256:99d4073b617d30288f569d3f13d2bd7548c3a7e4c8de87db09a9d29bb3a4a60c"},
]
urllib3 = [
    {file = "urllib3-1.26.3-py2.py3-none-any.whl", hash = "sha256:1b465e494e3e0d8939b50680403e3aedaa2bc434b7d5af64dfd3c958d7f5ae80"},
    {file = "urllib3-1.26.3.tar.gz", hash = "sha256:de3eedaad74a2683334e282005cd8d7f22f4d55fa690a2a1020a416cb0a47e73"},
]
virtualenv = [
    {file = "virtualenv-20.4.2-py2.py3-none-any.whl", hash = "sha256:2be72df684b74df0ea47679a7df93fd0e04e72520022c57b479d8f881485dbe3"},
    {file = "virtualenv-20.4.2.tar.gz", hash = "sha256:147b43894e51dd6bba882cf9c282447f780e2251cd35172403745fc381a0a80d"},
]
webencodings = [
    {file = "webencodings-0.5.1-py2.py3-none-any.whl", hash = "sha256:a0af1213f3c2226497a97e2b3aa01a7e4bee4f403f95be16fc9acd2947514a78"},
    {file = "webencodings-0.5.1.tar.gz", hash = "sha256:b36a1c245f2d304965eb4e0a82848379241dc04b865afcc4aab16748587e1923"},
]
zipp = [
    {file = "zipp-3.4.1-py3-none-any.whl", hash = "sha256:51cb66cc54621609dd593d1787f286ee42a5c0adbb4b29abea5a63edc3e03098"},
    {file = "zipp-3.4.1.tar.gz", hash = "sha256:3607921face881ba3e026887d8150cca609d517579abe052ac81fc5aeffdbd76"},
]<|MERGE_RESOLUTION|>--- conflicted
+++ resolved
@@ -134,18 +134,12 @@
 test = ["flake8 (3.7.8)", "hypothesis (3.55.3)"]
 
 [[package]]
-<<<<<<< HEAD
-=======
 name = "coverage"
 version = "5.5"
 description = "Code coverage measurement for Python"
->>>>>>> c86dd789
-category = "dev"
-description = "Code coverage measurement for Python"
-name = "coverage"
+category = "dev"
 optional = false
 python-versions = ">=2.7, !=3.0.*, !=3.1.*, !=3.2.*, !=3.3.*, !=3.4.*, <4"
-version = "5.5"
 
 [package.extras]
 toml = ["toml"]
@@ -175,22 +169,12 @@
 version = "3.0.12"
 
 [[package]]
-<<<<<<< HEAD
-=======
 name = "flake8"
 version = "3.9.0"
 description = "the modular source code checker: pep8 pyflakes and co"
->>>>>>> c86dd789
-category = "dev"
-description = "the modular source code checker: pep8 pyflakes and co"
-name = "flake8"
-optional = false
-<<<<<<< HEAD
-python-versions = "!=3.0.*,!=3.1.*,!=3.2.*,!=3.3.*,>=2.7"
-version = "3.8.4"
-=======
+category = "dev"
+optional = false
 python-versions = "!=3.0.*,!=3.1.*,!=3.2.*,!=3.3.*,!=3.4.*,>=2.7"
->>>>>>> c86dd789
 
 [package.dependencies]
 mccabe = ">=0.6.0,<0.7.0"
@@ -202,29 +186,17 @@
 version = "*"
 
 [[package]]
-<<<<<<< HEAD
-=======
 name = "gaphas"
 version = "3.0.2"
 description = "Gaphas is a GTK+ based diagramming widget"
->>>>>>> c86dd789
 category = "main"
-description = ""
-name = "gaphas"
 optional = false
 python-versions = "^3.7"
-version = "3.0.1"
-
-[package.dependencies]
-<<<<<<< HEAD
-PyGObject = "^3.38.0"
-pycairo = "^1.20.0"
-typing-extensions = "^3.7.4"
-=======
+
+[package.dependencies]
 pycairo = ">=1.20.0,<2.0.0"
 PyGObject = ">=3.38.0,<4.0.0"
 typing-extensions = ">=3.7.4,<4.0.0"
->>>>>>> c86dd789
 
 [package.source]
 reference = "85fd6f50d225c6f0fd16f3ee0d365361f7daaa57"
@@ -239,21 +211,12 @@
 version = "1.0.0"
 
 [[package]]
-<<<<<<< HEAD
-=======
 name = "identify"
 version = "2.1.1"
 description = "File identification library for Python"
->>>>>>> c86dd789
-category = "dev"
-description = "File identification library for Python"
-name = "identify"
+category = "dev"
 optional = false
 python-versions = ">=3.6.1"
-<<<<<<< HEAD
-version = "2.1.0"
-=======
->>>>>>> c86dd789
 
 [package.extras]
 license = ["editdistance"]
@@ -275,18 +238,12 @@
 version = "1.2.0"
 
 [[package]]
-<<<<<<< HEAD
-=======
 name = "importlib-metadata"
 version = "3.7.3"
 description = "Read metadata from Python packages"
->>>>>>> c86dd789
 category = "main"
-description = "Read metadata from Python packages"
-name = "importlib-metadata"
 optional = false
 python-versions = ">=3.6"
-version = "3.7.1"
 
 [package.dependencies]
 zipp = ">=0.5"
@@ -418,18 +375,12 @@
 dev = ["pre-commit", "tox"]
 
 [[package]]
-<<<<<<< HEAD
-=======
 name = "pre-commit"
 version = "2.11.1"
 description = "A framework for managing and maintaining multi-language pre-commit hooks."
->>>>>>> c86dd789
-category = "dev"
-description = "A framework for managing and maintaining multi-language pre-commit hooks."
-name = "pre-commit"
+category = "dev"
 optional = false
 python-versions = ">=3.6.1"
-version = "2.10.1"
 
 [package.dependencies]
 cfgv = ">=2.0.0"
@@ -460,46 +411,28 @@
 version = "1.20.0"
 
 [[package]]
-<<<<<<< HEAD
-=======
 name = "pycodestyle"
 version = "2.7.0"
 description = "Python style guide checker"
->>>>>>> c86dd789
-category = "dev"
-description = "Python style guide checker"
-name = "pycodestyle"
+category = "dev"
 optional = false
 python-versions = ">=2.7, !=3.0.*, !=3.1.*, !=3.2.*, !=3.3.*"
-version = "2.6.0"
-
-[[package]]
-<<<<<<< HEAD
-=======
+
+[[package]]
 name = "pyflakes"
 version = "2.3.0"
 description = "passive checker of Python programs"
->>>>>>> c86dd789
-category = "dev"
-description = "passive checker of Python programs"
-name = "pyflakes"
+category = "dev"
 optional = false
 python-versions = ">=2.7, !=3.0.*, !=3.1.*, !=3.2.*, !=3.3.*"
-version = "2.2.0"
-
-[[package]]
-<<<<<<< HEAD
-=======
+
+[[package]]
 name = "pygments"
 version = "2.8.1"
 description = "Pygments is a syntax highlighting package written in Python."
->>>>>>> c86dd789
-category = "dev"
-description = "Pygments is a syntax highlighting package written in Python."
-name = "pygments"
+category = "dev"
 optional = false
 python-versions = ">=3.5"
-version = "2.8.1"
 
 [[package]]
 category = "main"
@@ -658,18 +591,12 @@
 version = "2.1.0"
 
 [[package]]
-<<<<<<< HEAD
-=======
 name = "sphinx"
 version = "3.5.2"
 description = "Python documentation generator"
->>>>>>> c86dd789
-category = "dev"
-description = "Python documentation generator"
-name = "sphinx"
+category = "dev"
 optional = false
 python-versions = ">=3.5"
-version = "3.5.2"
 
 [package.dependencies]
 Jinja2 = ">=2.3"
@@ -871,31 +798,21 @@
 version = "0.5.1"
 
 [[package]]
-<<<<<<< HEAD
-=======
 name = "zipp"
 version = "3.4.1"
 description = "Backport of pathlib-compatible object wrapper for zip files"
->>>>>>> c86dd789
 category = "main"
-description = "Backport of pathlib-compatible object wrapper for zip files"
-name = "zipp"
 optional = false
 python-versions = ">=3.6"
-version = "3.4.1"
 
 [package.extras]
 docs = ["sphinx", "jaraco.packaging (>=8.2)", "rst.linker (>=1.9)"]
 testing = ["pytest (>=4.6)", "pytest-checkdocs (>=1.2.3)", "pytest-flake8", "pytest-cov", "pytest-enabler", "jaraco.itertools", "func-timeout", "pytest-black (>=0.3.7)", "pytest-mypy"]
 
 [metadata]
-content-hash = "18ed60067531845bbec120cd0c20108aee225efd3c1fb375176903abc54cdfd1"
 lock-version = "1.0"
 python-versions = "^3.7"
-<<<<<<< HEAD
-=======
 content-hash = "eeaa76739ce2f1e0908abbe2b3ec477523fe8ab62453217008885064dee19354"
->>>>>>> c86dd789
 
 [metadata.files]
 alabaster = [
@@ -1018,26 +935,17 @@
     {file = "flake8-3.9.0-py2.py3-none-any.whl", hash = "sha256:12d05ab02614b6aee8df7c36b97d1a3b2372761222b19b58621355e82acddcff"},
     {file = "flake8-3.9.0.tar.gz", hash = "sha256:78873e372b12b093da7b5e5ed302e8ad9e988b38b063b61ad937f26ca58fc5f0"},
 ]
-<<<<<<< HEAD
-gaphas = []
-=======
 gaphas = [
     {file = "gaphas-3.0.2-py3-none-any.whl", hash = "sha256:b38ffa75fb2e6c4a8ce3ef42dc726ff30b2d31219e64e273b5efe7420ac80401"},
     {file = "gaphas-3.0.2.tar.gz", hash = "sha256:562c40d29b0795aad1f884f669c7520123dd9e270d969b0be53ff9dc558717f9"},
 ]
->>>>>>> c86dd789
 generic = [
     {file = "generic-1.0.0-py3-none-any.whl", hash = "sha256:a8dbb3133929223149272fcc70a95967cf3b24e3fa12601f91c67fb61efe29d4"},
     {file = "generic-1.0.0.tar.gz", hash = "sha256:c7651fb460feae762065b4a29afbfe2a346b2b18dccd4a8495a7e978498f66bc"},
 ]
 identify = [
-<<<<<<< HEAD
-    {file = "identify-2.1.0-py2.py3-none-any.whl", hash = "sha256:2a5fdf2f5319cc357eda2550bea713a404392495961022cf2462624ce62f0f46"},
-    {file = "identify-2.1.0.tar.gz", hash = "sha256:2179e7359471ab55729f201b3fdf7dc2778e221f868410fedcb0987b791ba552"},
-=======
     {file = "identify-2.1.1-py2.py3-none-any.whl", hash = "sha256:220169a38a0c977c8fef377dc808d6a3330641b5211ec7356c7bbe73cda487c7"},
     {file = "identify-2.1.1.tar.gz", hash = "sha256:da3d757c94596c50865aae63db6ba4e2e5e3f666c3ea6a6da0cd09a8b2d34abc"},
->>>>>>> c86dd789
 ]
 idna = [
     {file = "idna-2.10-py2.py3-none-any.whl", hash = "sha256:b97d804b1e9b523befed77c48dacec60e6dcb0b5391d57af6a65a312a90648c0"},
@@ -1048,13 +956,8 @@
     {file = "imagesize-1.2.0.tar.gz", hash = "sha256:b1f6b5a4eab1f73479a50fb79fcf729514a900c341d8503d62a62dbc4127a2b1"},
 ]
 importlib-metadata = [
-<<<<<<< HEAD
-    {file = "importlib_metadata-3.7.1-py3-none-any.whl", hash = "sha256:10ab3abe22ce1b2925a4918151538d2f9f9e905ebea8638f8a389bf9923facf6"},
-    {file = "importlib_metadata-3.7.1.tar.gz", hash = "sha256:2af2089b29fef4eedaebef97e9046d3bc781a1a85fe1aef90cc5a1de30f06e27"},
-=======
     {file = "importlib_metadata-3.7.3-py3-none-any.whl", hash = "sha256:b74159469b464a99cb8cc3e21973e4d96e05d3024d337313fedb618a6e86e6f4"},
     {file = "importlib_metadata-3.7.3.tar.gz", hash = "sha256:742add720a20d0467df2f444ae41704000f50e1234f46174b51f9c6031a1bd71"},
->>>>>>> c86dd789
 ]
 iniconfig = [
     {file = "iniconfig-1.1.1-py2.py3-none-any.whl", hash = "sha256:011e24c64b7f47f6ebd835bb12a743f2fbe9a26d4cecaa7f53bc4f35ee9da8b3"},
