[[package]]
category = "dev"
description = "A configurable sidebar-enabled Sphinx theme"
name = "alabaster"
optional = false
python-versions = "*"
version = "0.7.12"

[[package]]
category = "dev"
description = "A small Python module for determining appropriate platform-specific dirs, e.g. a \"user data dir\"."
name = "appdirs"
optional = false
python-versions = "*"
version = "1.4.4"

[[package]]
category = "dev"
description = "Atomic file writes."
marker = "sys_platform == \"win32\""
name = "atomicwrites"
optional = false
python-versions = ">=2.7, !=3.0.*, !=3.1.*, !=3.2.*, !=3.3.*"
version = "1.4.0"

[[package]]
category = "dev"
description = "Classes Without Boilerplate"
name = "attrs"
optional = false
python-versions = ">=2.7, !=3.0.*, !=3.1.*, !=3.2.*, !=3.3.*"
version = "20.3.0"

[package.extras]
dev = ["coverage (>=5.0.2)", "hypothesis", "pympler", "pytest (>=4.3.0)", "six", "zope.interface", "furo", "sphinx", "pre-commit"]
docs = ["furo", "sphinx", "zope.interface"]
tests = ["coverage (>=5.0.2)", "hypothesis", "pympler", "pytest (>=4.3.0)", "six", "zope.interface"]
tests_no_zope = ["coverage (>=5.0.2)", "hypothesis", "pympler", "pytest (>=4.3.0)", "six"]

[[package]]
category = "dev"
description = "Internationalization utilities"
name = "babel"
optional = false
python-versions = ">=2.7, !=3.0.*, !=3.1.*, !=3.2.*, !=3.3.*"
version = "2.9.0"

[package.dependencies]
pytz = ">=2015.7"

[[package]]
category = "dev"
description = "Babel l10n support for Glade, GtkBuilder, and .desktop files"
name = "babelgladeextractor"
optional = false
python-versions = "*"
version = "0.7.0"

[package.dependencies]
Babel = "*"

[[package]]
category = "dev"
description = "The uncompromising code formatter."
name = "black"
optional = false
python-versions = ">=3.6"
version = "20.8b1"

[package.dependencies]
appdirs = "*"
click = ">=7.1.2"
mypy-extensions = ">=0.4.3"
pathspec = ">=0.6,<1"
regex = ">=2020.1.8"
toml = ">=0.10.1"
typed-ast = ">=1.4.0"
typing-extensions = ">=3.7.4"

[package.extras]
colorama = ["colorama (>=0.4.3)"]
d = ["aiohttp (>=3.3.2)", "aiohttp-cors"]

[[package]]
category = "dev"
description = "Python package for providing Mozilla's CA Bundle."
name = "certifi"
optional = false
python-versions = "*"
version = "2020.12.5"

[[package]]
category = "dev"
description = "Validate configuration and produce human readable error messages."
name = "cfgv"
optional = false
python-versions = ">=3.6.1"
version = "3.2.0"

[[package]]
category = "dev"
description = "Universal encoding detector for Python 2 and 3"
name = "chardet"
optional = false
python-versions = ">=2.7, !=3.0.*, !=3.1.*, !=3.2.*, !=3.3.*, !=3.4.*"
version = "4.0.0"

[[package]]
category = "dev"
description = "Composable command line interface toolkit"
name = "click"
optional = false
python-versions = ">=2.7, !=3.0.*, !=3.1.*, !=3.2.*, !=3.3.*, !=3.4.*"
version = "7.1.2"

[[package]]
category = "dev"
description = "Cross-platform colored terminal text."
marker = "sys_platform == \"win32\""
name = "colorama"
optional = false
python-versions = ">=2.7, !=3.0.*, !=3.1.*, !=3.2.*, !=3.3.*, !=3.4.*"
version = "0.4.4"

[[package]]
category = "dev"
description = "Python parser for the CommonMark Markdown spec"
name = "commonmark"
optional = false
python-versions = "*"
version = "0.9.1"

[package.extras]
test = ["flake8 (3.7.8)", "hypothesis (3.55.3)"]

[[package]]
category = "dev"
description = "Code coverage measurement for Python"
name = "coverage"
optional = false
python-versions = ">=2.7, !=3.0.*, !=3.1.*, !=3.2.*, !=3.3.*, !=3.4.*, <4"
version = "5.3"

[package.extras]
toml = ["toml"]

[[package]]
category = "dev"
description = "Distribution utilities"
name = "distlib"
optional = false
python-versions = "*"
version = "0.3.1"

[[package]]
category = "dev"
description = "Docutils -- Python Documentation Utilities"
name = "docutils"
optional = false
python-versions = ">=2.7, !=3.0.*, !=3.1.*, !=3.2.*, !=3.3.*, !=3.4.*"
version = "0.16"

[[package]]
category = "dev"
description = "A platform independent file lock."
name = "filelock"
optional = false
python-versions = "*"
version = "3.0.12"

[[package]]
category = "dev"
description = "the modular source code checker: pep8 pyflakes and co"
name = "flake8"
optional = false
python-versions = "!=3.0.*,!=3.1.*,!=3.2.*,!=3.3.*,>=2.7"
version = "3.8.4"

[package.dependencies]
mccabe = ">=0.6.0,<0.7.0"
pycodestyle = ">=2.6.0a1,<2.7.0"
pyflakes = ">=2.2.0,<2.3.0"

[package.dependencies.importlib-metadata]
python = "<3.8"
version = "*"

[[package]]
category = "main"
description = "Gaphas is a GTK+ based diagramming widget"
name = "gaphas"
optional = false
python-versions = ">=3.7,<4.0"
version = "3.0.0b0"

[package.dependencies]
PyGObject = ">=3.20.0,<4.0.0"
pycairo = ">=1.13.0,<2.0.0"
typing-extensions = ">=3.7.4,<4.0.0"

[[package]]
category = "main"
description = "Generic programming library for Python"
name = "generic"
optional = false
python-versions = ">=3.7,<4.0"
version = "1.0.0"

[[package]]
category = "dev"
description = "File identification library for Python"
name = "identify"
optional = false
python-versions = "!=3.0.*,!=3.1.*,!=3.2.*,!=3.3.*,>=2.7"
version = "1.5.10"

[package.extras]
license = ["editdistance"]

[[package]]
category = "dev"
description = "Internationalized Domain Names in Applications (IDNA)"
name = "idna"
optional = false
python-versions = ">=2.7, !=3.0.*, !=3.1.*, !=3.2.*, !=3.3.*"
version = "2.10"

[[package]]
category = "dev"
description = "Getting image size from png/jpeg/jpeg2000/gif file"
name = "imagesize"
optional = false
python-versions = ">=2.7, !=3.0.*, !=3.1.*, !=3.2.*, !=3.3.*"
version = "1.2.0"

[[package]]
category = "main"
description = "Read metadata from Python packages"
name = "importlib-metadata"
optional = false
python-versions = "!=3.0.*,!=3.1.*,!=3.2.*,!=3.3.*,!=3.4.*,>=2.7"
version = "1.7.0"

[package.dependencies]
zipp = ">=0.5"

[package.extras]
docs = ["sphinx", "rst.linker"]
testing = ["packaging", "pep517", "importlib-resources (>=1.3)"]

[[package]]
category = "dev"
description = "iniconfig: brain-dead simple config-ini parsing"
name = "iniconfig"
optional = false
python-versions = "*"
version = "1.1.1"

[[package]]
category = "dev"
description = "A Python utility / library to sort Python imports."
name = "isort"
optional = false
python-versions = ">=3.6,<4.0"
version = "5.6.4"

[package.extras]
colors = ["colorama (>=0.4.3,<0.5.0)"]
pipfile_deprecated_finder = ["pipreqs", "requirementslib"]
requirements_deprecated_finder = ["pipreqs", "pip-api"]

[[package]]
category = "dev"
description = "A very fast and expressive template engine."
name = "jinja2"
optional = false
python-versions = ">=2.7, !=3.0.*, !=3.1.*, !=3.2.*, !=3.3.*, !=3.4.*"
version = "2.11.2"

[package.dependencies]
MarkupSafe = ">=0.23"

[package.extras]
i18n = ["Babel (>=0.8)"]

[[package]]
category = "dev"
description = "Safely add untrusted strings to HTML/XML markup."
name = "markupsafe"
optional = false
python-versions = ">=2.7,!=3.0.*,!=3.1.*,!=3.2.*,!=3.3.*"
version = "1.1.1"

[[package]]
category = "dev"
description = "McCabe checker, plugin for flake8"
name = "mccabe"
optional = false
python-versions = "*"
version = "0.6.1"

[[package]]
category = "dev"
description = "Optional static typing for Python"
name = "mypy"
optional = false
python-versions = ">=3.5"
version = "0.790"

[package.dependencies]
mypy-extensions = ">=0.4.3,<0.5.0"
typed-ast = ">=1.4.0,<1.5.0"
typing-extensions = ">=3.7.4"

[package.extras]
dmypy = ["psutil (>=4.0)"]

[[package]]
category = "dev"
description = "Experimental type system extensions for programs checked with the mypy typechecker."
name = "mypy-extensions"
optional = false
python-versions = "*"
version = "0.4.3"

[[package]]
category = "dev"
description = "Node.js virtual environment builder"
name = "nodeenv"
optional = false
python-versions = "*"
version = "1.5.0"

[[package]]
category = "dev"
description = "Core utilities for Python packages"
name = "packaging"
optional = false
python-versions = ">=2.7, !=3.0.*, !=3.1.*, !=3.2.*, !=3.3.*"
version = "20.8"

[package.dependencies]
pyparsing = ">=2.0.2"

[[package]]
category = "dev"
description = "Utility library for gitignore style pattern matching of file paths."
name = "pathspec"
optional = false
python-versions = ">=2.7, !=3.0.*, !=3.1.*, !=3.2.*, !=3.3.*, !=3.4.*"
version = "0.8.1"

[[package]]
category = "dev"
description = "plugin and hook calling mechanisms for python"
name = "pluggy"
optional = false
python-versions = ">=2.7, !=3.0.*, !=3.1.*, !=3.2.*, !=3.3.*"
version = "0.13.1"

[package.dependencies]
[package.dependencies.importlib-metadata]
python = "<3.8"
version = ">=0.12"

[package.extras]
dev = ["pre-commit", "tox"]

[[package]]
category = "dev"
description = "A framework for managing and maintaining multi-language pre-commit hooks."
name = "pre-commit"
optional = false
python-versions = ">=3.6.1"
version = "2.9.3"

[package.dependencies]
cfgv = ">=2.0.0"
identify = ">=1.0.0"
nodeenv = ">=0.11.1"
pyyaml = ">=5.1"
toml = "*"
virtualenv = ">=20.0.8"

[package.dependencies.importlib-metadata]
python = "<3.8"
version = "*"

[[package]]
category = "dev"
description = "library with cross-python path, ini-parsing, io, code, log facilities"
name = "py"
optional = false
python-versions = ">=2.7, !=3.0.*, !=3.1.*, !=3.2.*, !=3.3.*"
version = "1.10.0"

[[package]]
category = "main"
description = "Python interface for cairo"
name = "pycairo"
optional = false
python-versions = ">=3.6, <4"
version = "1.20.0"

[[package]]
category = "dev"
description = "Python style guide checker"
name = "pycodestyle"
optional = false
python-versions = ">=2.7, !=3.0.*, !=3.1.*, !=3.2.*, !=3.3.*"
version = "2.6.0"

[[package]]
category = "dev"
description = "passive checker of Python programs"
name = "pyflakes"
optional = false
python-versions = ">=2.7, !=3.0.*, !=3.1.*, !=3.2.*, !=3.3.*"
version = "2.2.0"

[[package]]
category = "dev"
description = "Pygments is a syntax highlighting package written in Python."
name = "pygments"
optional = false
python-versions = ">=3.5"
version = "2.7.3"

[[package]]
category = "main"
description = "Python bindings for GObject Introspection"
name = "pygobject"
optional = false
python-versions = ">=3.5, <4"
version = "3.38.0"

[package.dependencies]
pycairo = ">=1.11.1"

[[package]]
category = "dev"
description = "Python parsing module"
name = "pyparsing"
optional = false
python-versions = ">=2.6, !=3.0.*, !=3.1.*, !=3.2.*"
version = "2.4.7"

[[package]]
category = "dev"
description = "pytest: simple powerful testing with Python"
name = "pytest"
optional = false
python-versions = ">=3.6"
version = "6.2.1"

[package.dependencies]
atomicwrites = ">=1.0"
attrs = ">=19.2.0"
colorama = "*"
iniconfig = "*"
packaging = "*"
pluggy = ">=0.12,<1.0.0a1"
py = ">=1.8.2"
toml = "*"

[package.dependencies.importlib-metadata]
python = "<3.8"
version = ">=0.12"

[package.extras]
testing = ["argcomplete", "hypothesis (>=3.56)", "mock", "nose", "requests", "xmlschema"]

[[package]]
category = "dev"
description = "Pytest plugin for measuring coverage."
name = "pytest-cov"
optional = false
python-versions = ">=2.7, !=3.0.*, !=3.1.*, !=3.2.*, !=3.3.*, !=3.4.*"
version = "2.10.1"

[package.dependencies]
coverage = ">=4.4"
pytest = ">=4.6"

[package.extras]
testing = ["fields", "hunter", "process-tests (2.0.2)", "six", "pytest-xdist", "virtualenv"]

[[package]]
category = "dev"
description = "Invoke py.test as distutils command with dependency resolution"
name = "pytest-runner"
optional = false
python-versions = ">=2.7"
version = "5.2"

[package.extras]
docs = ["sphinx", "jaraco.packaging (>=3.2)", "rst.linker (>=1.9)"]
testing = ["pytest (>=3.5,<3.7.3 || >3.7.3)", "pytest-checkdocs", "pytest-flake8", "pytest-black-multipy", "pytest-cov", "pytest-virtualenv"]

[[package]]
category = "dev"
description = "World timezone definitions, modern and historical"
name = "pytz"
optional = false
python-versions = "*"
version = "2020.4"

[[package]]
category = "dev"
description = "YAML parser and emitter for Python"
name = "pyyaml"
optional = false
python-versions = ">=2.7, !=3.0.*, !=3.1.*, !=3.2.*, !=3.3.*, !=3.4.*"
version = "5.3.1"

[[package]]
<<<<<<< HEAD
=======
name = "recommonmark"
version = "0.7.1"
description = "A docutils-compatibility bridge to CommonMark, enabling you to write CommonMark inside of Docutils & Sphinx projects."
>>>>>>> 136aa48a
category = "dev"
description = "A docutils-compatibility bridge to CommonMark, enabling you to write CommonMark inside of Docutils & Sphinx projects."
name = "recommonmark"
optional = false
python-versions = "*"
version = "0.6.0"

[package.dependencies]
commonmark = ">=0.8.1"
docutils = ">=0.11"
sphinx = ">=1.3.1"

[[package]]
category = "dev"
description = "Alternative regular expression module, to replace re."
name = "regex"
optional = false
python-versions = "*"
version = "2020.11.13"

[[package]]
category = "dev"
description = "Python HTTP for Humans."
name = "requests"
optional = false
python-versions = ">=2.7, !=3.0.*, !=3.1.*, !=3.2.*, !=3.3.*, !=3.4.*"
version = "2.25.1"

[package.dependencies]
certifi = ">=2017.4.17"
chardet = ">=3.0.2,<5"
idna = ">=2.5,<3"
urllib3 = ">=1.21.1,<1.27"

[package.extras]
security = ["pyOpenSSL (>=0.14)", "cryptography (>=1.3.4)"]
socks = ["PySocks (>=1.5.6,<1.5.7 || >1.5.7)", "win-inet-pton"]

[[package]]
category = "dev"
description = "Python 2 and 3 compatibility utilities"
name = "six"
optional = false
python-versions = ">=2.7, !=3.0.*, !=3.1.*, !=3.2.*"
version = "1.15.0"

[[package]]
category = "dev"
description = "This package provides 26 stemmers for 25 languages generated from Snowball algorithms."
name = "snowballstemmer"
optional = false
python-versions = "*"
version = "2.0.0"

[[package]]
category = "dev"
description = "Python documentation generator"
name = "sphinx"
optional = false
python-versions = ">=3.5"
version = "3.3.1"

[package.dependencies]
Jinja2 = ">=2.3"
Pygments = ">=2.0"
alabaster = ">=0.7,<0.8"
babel = ">=1.3"
colorama = ">=0.3.5"
docutils = ">=0.12"
imagesize = "*"
packaging = "*"
requests = ">=2.5.0"
setuptools = "*"
snowballstemmer = ">=1.1"
sphinxcontrib-applehelp = "*"
sphinxcontrib-devhelp = "*"
sphinxcontrib-htmlhelp = "*"
sphinxcontrib-jsmath = "*"
sphinxcontrib-qthelp = "*"
sphinxcontrib-serializinghtml = "*"

[package.extras]
docs = ["sphinxcontrib-websupport"]
lint = ["flake8 (>=3.5.0)", "flake8-import-order", "mypy (>=0.790)", "docutils-stubs"]
test = ["pytest", "pytest-cov", "html5lib", "typed-ast", "cython"]

[[package]]
category = "dev"
description = "Read the Docs theme for Sphinx"
name = "sphinx-rtd-theme"
optional = false
python-versions = "*"
version = "0.5.0"

[package.dependencies]
sphinx = "*"

[package.extras]
dev = ["transifex-client", "sphinxcontrib-httpdomain", "bump2version"]

[[package]]
category = "dev"
description = "sphinxcontrib-applehelp is a sphinx extension which outputs Apple help books"
name = "sphinxcontrib-applehelp"
optional = false
python-versions = ">=3.5"
version = "1.0.2"

[package.extras]
lint = ["flake8", "mypy", "docutils-stubs"]
test = ["pytest"]

[[package]]
category = "dev"
description = "sphinxcontrib-devhelp is a sphinx extension which outputs Devhelp document."
name = "sphinxcontrib-devhelp"
optional = false
python-versions = ">=3.5"
version = "1.0.2"

[package.extras]
lint = ["flake8", "mypy", "docutils-stubs"]
test = ["pytest"]

[[package]]
category = "dev"
description = "sphinxcontrib-htmlhelp is a sphinx extension which renders HTML help files"
name = "sphinxcontrib-htmlhelp"
optional = false
python-versions = ">=3.5"
version = "1.0.3"

[package.extras]
lint = ["flake8", "mypy", "docutils-stubs"]
test = ["pytest", "html5lib"]

[[package]]
category = "dev"
description = "A sphinx extension which renders display math in HTML via JavaScript"
name = "sphinxcontrib-jsmath"
optional = false
python-versions = ">=3.5"
version = "1.0.1"

[package.extras]
test = ["pytest", "flake8", "mypy"]

[[package]]
category = "dev"
description = "sphinxcontrib-qthelp is a sphinx extension which outputs QtHelp document."
name = "sphinxcontrib-qthelp"
optional = false
python-versions = ">=3.5"
version = "1.0.3"

[package.extras]
lint = ["flake8", "mypy", "docutils-stubs"]
test = ["pytest"]

[[package]]
category = "dev"
description = "sphinxcontrib-serializinghtml is a sphinx extension which outputs \"serialized\" HTML files (json and pickle)."
name = "sphinxcontrib-serializinghtml"
optional = false
python-versions = ">=3.5"
version = "1.1.4"

[package.extras]
lint = ["flake8", "mypy", "docutils-stubs"]
test = ["pytest"]

[[package]]
category = "main"
description = "tinycss2"
name = "tinycss2"
optional = false
python-versions = ">=3.6"
version = "1.1.0"

[package.dependencies]
webencodings = ">=0.4"

[package.extras]
doc = ["sphinx", "sphinx-rtd-theme"]
test = ["pytest", "pytest-cov", "pytest-flake8", "pytest-isort", "coverage"]

[[package]]
category = "dev"
description = "Python Library for Tom's Obvious, Minimal Language"
name = "toml"
optional = false
python-versions = ">=2.6, !=3.0.*, !=3.1.*, !=3.2.*"
version = "0.10.2"

[[package]]
category = "dev"
description = "Style preserving TOML library"
name = "tomlkit"
optional = false
python-versions = ">=2.7, !=3.0.*, !=3.1.*, !=3.2.*, !=3.3.*, !=3.4.*"
version = "0.7.0"

[[package]]
category = "dev"
description = "a fork of Python 2 and 3 ast modules with type comment support"
name = "typed-ast"
optional = false
python-versions = "*"
version = "1.4.1"

[[package]]
category = "main"
description = "Backported and Experimental Type Hints for Python 3.5+"
name = "typing-extensions"
optional = false
python-versions = "*"
version = "3.7.4.3"

[[package]]
category = "dev"
description = "HTTP library with thread-safe connection pooling, file post, and more."
name = "urllib3"
optional = false
python-versions = ">=2.7, !=3.0.*, !=3.1.*, !=3.2.*, !=3.3.*, !=3.4.*, <4"
version = "1.26.2"

[package.extras]
brotli = ["brotlipy (>=0.6.0)"]
secure = ["pyOpenSSL (>=0.14)", "cryptography (>=1.3.4)", "idna (>=2.0.0)", "certifi", "ipaddress"]
socks = ["PySocks (>=1.5.6,<1.5.7 || >1.5.7,<2.0)"]

[[package]]
category = "dev"
description = "Virtual Python Environment builder"
name = "virtualenv"
optional = false
python-versions = "!=3.0.*,!=3.1.*,!=3.2.*,!=3.3.*,>=2.7"
version = "20.2.2"

[package.dependencies]
appdirs = ">=1.4.3,<2"
distlib = ">=0.3.1,<1"
filelock = ">=3.0.0,<4"
six = ">=1.9.0,<2"

[package.dependencies.importlib-metadata]
python = "<3.8"
version = ">=0.12"

[package.extras]
docs = ["proselint (>=0.10.2)", "sphinx (>=3)", "sphinx-argparse (>=0.2.5)", "sphinx-rtd-theme (>=0.4.3)", "towncrier (>=19.9.0rc1)"]
testing = ["coverage (>=4)", "coverage-enable-subprocess (>=1)", "flaky (>=3)", "pytest (>=4)", "pytest-env (>=0.6.2)", "pytest-freezegun (>=0.4.1)", "pytest-mock (>=2)", "pytest-randomly (>=1)", "pytest-timeout (>=1)", "pytest-xdist (>=1.31.0)", "packaging (>=20.0)", "xonsh (>=0.9.16)"]

[[package]]
category = "main"
description = "Character encoding aliases for legacy web content"
name = "webencodings"
optional = false
python-versions = "*"
version = "0.5.1"

[[package]]
category = "main"
description = "Backport of pathlib-compatible object wrapper for zip files"
name = "zipp"
optional = false
python-versions = ">=3.6"
version = "3.4.0"

[package.extras]
docs = ["sphinx", "jaraco.packaging (>=3.2)", "rst.linker (>=1.9)"]
testing = ["pytest (>=3.5,<3.7.3 || >3.7.3)", "pytest-checkdocs (>=1.2.3)", "pytest-flake8", "pytest-cov", "jaraco.test (>=3.2.0)", "jaraco.itertools", "func-timeout", "pytest-black (>=0.3.7)", "pytest-mypy"]

[metadata]
content-hash = "caaf3bd4e83577291149b30fc2ce09614ff2a00d64ea169e6c6f79e04947688b"
lock-version = "1.0"
python-versions = "^3.7"
<<<<<<< HEAD
=======
content-hash = "bc7c8a42ddda6619bbffca459b7a985f7332e6f4124d9899fd5946c3d1302770"
>>>>>>> 136aa48a

[metadata.files]
alabaster = [
    {file = "alabaster-0.7.12-py2.py3-none-any.whl", hash = "sha256:446438bdcca0e05bd45ea2de1668c1d9b032e1a9154c2c259092d77031ddd359"},
    {file = "alabaster-0.7.12.tar.gz", hash = "sha256:a661d72d58e6ea8a57f7a86e37d86716863ee5e92788398526d58b26a4e4dc02"},
]
appdirs = [
    {file = "appdirs-1.4.4-py2.py3-none-any.whl", hash = "sha256:a841dacd6b99318a741b166adb07e19ee71a274450e68237b4650ca1055ab128"},
    {file = "appdirs-1.4.4.tar.gz", hash = "sha256:7d5d0167b2b1ba821647616af46a749d1c653740dd0d2415100fe26e27afdf41"},
]
atomicwrites = [
    {file = "atomicwrites-1.4.0-py2.py3-none-any.whl", hash = "sha256:6d1784dea7c0c8d4a5172b6c620f40b6e4cbfdf96d783691f2e1302a7b88e197"},
    {file = "atomicwrites-1.4.0.tar.gz", hash = "sha256:ae70396ad1a434f9c7046fd2dd196fc04b12f9e91ffb859164193be8b6168a7a"},
]
attrs = [
    {file = "attrs-20.3.0-py2.py3-none-any.whl", hash = "sha256:31b2eced602aa8423c2aea9c76a724617ed67cf9513173fd3a4f03e3a929c7e6"},
    {file = "attrs-20.3.0.tar.gz", hash = "sha256:832aa3cde19744e49938b91fea06d69ecb9e649c93ba974535d08ad92164f700"},
]
babel = [
    {file = "Babel-2.9.0-py2.py3-none-any.whl", hash = "sha256:9d35c22fcc79893c3ecc85ac4a56cde1ecf3f19c540bba0922308a6c06ca6fa5"},
    {file = "Babel-2.9.0.tar.gz", hash = "sha256:da031ab54472314f210b0adcff1588ee5d1d1d0ba4dbd07b94dba82bde791e05"},
]
babelgladeextractor = [
    {file = "BabelGladeExtractor-0.7.0.tar.bz2", hash = "sha256:bcf805e28b4bb18c8b6909a65a7cf5c7c2bcbf4ae50b164878c9682d22271798"},
]
black = [
    {file = "black-20.8b1.tar.gz", hash = "sha256:1c02557aa099101b9d21496f8a914e9ed2222ef70336404eeeac8edba836fbea"},
]
certifi = [
    {file = "certifi-2020.12.5-py2.py3-none-any.whl", hash = "sha256:719a74fb9e33b9bd44cc7f3a8d94bc35e4049deebe19ba7d8e108280cfd59830"},
    {file = "certifi-2020.12.5.tar.gz", hash = "sha256:1a4995114262bffbc2413b159f2a1a480c969de6e6eb13ee966d470af86af59c"},
]
cfgv = [
    {file = "cfgv-3.2.0-py2.py3-none-any.whl", hash = "sha256:32e43d604bbe7896fe7c248a9c2276447dbef840feb28fe20494f62af110211d"},
    {file = "cfgv-3.2.0.tar.gz", hash = "sha256:cf22deb93d4bcf92f345a5c3cd39d3d41d6340adc60c78bbbd6588c384fda6a1"},
]
chardet = [
    {file = "chardet-4.0.0-py2.py3-none-any.whl", hash = "sha256:f864054d66fd9118f2e67044ac8981a54775ec5b67aed0441892edb553d21da5"},
    {file = "chardet-4.0.0.tar.gz", hash = "sha256:0d6f53a15db4120f2b08c94f11e7d93d2c911ee118b6b30a04ec3ee8310179fa"},
]
click = [
    {file = "click-7.1.2-py2.py3-none-any.whl", hash = "sha256:dacca89f4bfadd5de3d7489b7c8a566eee0d3676333fbb50030263894c38c0dc"},
    {file = "click-7.1.2.tar.gz", hash = "sha256:d2b5255c7c6349bc1bd1e59e08cd12acbbd63ce649f2588755783aa94dfb6b1a"},
]
colorama = [
    {file = "colorama-0.4.4-py2.py3-none-any.whl", hash = "sha256:9f47eda37229f68eee03b24b9748937c7dc3868f906e8ba69fbcbdd3bc5dc3e2"},
    {file = "colorama-0.4.4.tar.gz", hash = "sha256:5941b2b48a20143d2267e95b1c2a7603ce057ee39fd88e7329b0c292aa16869b"},
]
commonmark = [
    {file = "commonmark-0.9.1-py2.py3-none-any.whl", hash = "sha256:da2f38c92590f83de410ba1a3cbceafbc74fee9def35f9251ba9a971d6d66fd9"},
    {file = "commonmark-0.9.1.tar.gz", hash = "sha256:452f9dc859be7f06631ddcb328b6919c67984aca654e5fefb3914d54691aed60"},
]
coverage = [
    {file = "coverage-5.3-cp27-cp27m-macosx_10_13_intel.whl", hash = "sha256:bd3166bb3b111e76a4f8e2980fa1addf2920a4ca9b2b8ca36a3bc3dedc618270"},
    {file = "coverage-5.3-cp27-cp27m-macosx_10_9_x86_64.whl", hash = "sha256:9342dd70a1e151684727c9c91ea003b2fb33523bf19385d4554f7897ca0141d4"},
    {file = "coverage-5.3-cp27-cp27m-manylinux1_i686.whl", hash = "sha256:63808c30b41f3bbf65e29f7280bf793c79f54fb807057de7e5238ffc7cc4d7b9"},
    {file = "coverage-5.3-cp27-cp27m-manylinux1_x86_64.whl", hash = "sha256:4d6a42744139a7fa5b46a264874a781e8694bb32f1d76d8137b68138686f1729"},
    {file = "coverage-5.3-cp27-cp27m-win32.whl", hash = "sha256:86e9f8cd4b0cdd57b4ae71a9c186717daa4c5a99f3238a8723f416256e0b064d"},
    {file = "coverage-5.3-cp27-cp27m-win_amd64.whl", hash = "sha256:7858847f2d84bf6e64c7f66498e851c54de8ea06a6f96a32a1d192d846734418"},
    {file = "coverage-5.3-cp27-cp27mu-manylinux1_i686.whl", hash = "sha256:530cc8aaf11cc2ac7430f3614b04645662ef20c348dce4167c22d99bec3480e9"},
    {file = "coverage-5.3-cp27-cp27mu-manylinux1_x86_64.whl", hash = "sha256:381ead10b9b9af5f64646cd27107fb27b614ee7040bb1226f9c07ba96625cbb5"},
    {file = "coverage-5.3-cp35-cp35m-macosx_10_13_x86_64.whl", hash = "sha256:71b69bd716698fa62cd97137d6f2fdf49f534decb23a2c6fc80813e8b7be6822"},
    {file = "coverage-5.3-cp35-cp35m-manylinux1_i686.whl", hash = "sha256:1d44bb3a652fed01f1f2c10d5477956116e9b391320c94d36c6bf13b088a1097"},
    {file = "coverage-5.3-cp35-cp35m-manylinux1_x86_64.whl", hash = "sha256:1c6703094c81fa55b816f5ae542c6ffc625fec769f22b053adb42ad712d086c9"},
    {file = "coverage-5.3-cp35-cp35m-win32.whl", hash = "sha256:cedb2f9e1f990918ea061f28a0f0077a07702e3819602d3507e2ff98c8d20636"},
    {file = "coverage-5.3-cp35-cp35m-win_amd64.whl", hash = "sha256:7f43286f13d91a34fadf61ae252a51a130223c52bfefb50310d5b2deb062cf0f"},
    {file = "coverage-5.3-cp36-cp36m-macosx_10_13_x86_64.whl", hash = "sha256:c851b35fc078389bc16b915a0a7c1d5923e12e2c5aeec58c52f4aa8085ac8237"},
    {file = "coverage-5.3-cp36-cp36m-manylinux1_i686.whl", hash = "sha256:aac1ba0a253e17889550ddb1b60a2063f7474155465577caa2a3b131224cfd54"},
    {file = "coverage-5.3-cp36-cp36m-manylinux1_x86_64.whl", hash = "sha256:2b31f46bf7b31e6aa690d4c7a3d51bb262438c6dcb0d528adde446531d0d3bb7"},
    {file = "coverage-5.3-cp36-cp36m-win32.whl", hash = "sha256:c5f17ad25d2c1286436761b462e22b5020d83316f8e8fcb5deb2b3151f8f1d3a"},
    {file = "coverage-5.3-cp36-cp36m-win_amd64.whl", hash = "sha256:aef72eae10b5e3116bac6957de1df4d75909fc76d1499a53fb6387434b6bcd8d"},
    {file = "coverage-5.3-cp37-cp37m-macosx_10_13_x86_64.whl", hash = "sha256:e8caf961e1b1a945db76f1b5fa9c91498d15f545ac0ababbe575cfab185d3bd8"},
    {file = "coverage-5.3-cp37-cp37m-manylinux1_i686.whl", hash = "sha256:29a6272fec10623fcbe158fdf9abc7a5fa032048ac1d8631f14b50fbfc10d17f"},
    {file = "coverage-5.3-cp37-cp37m-manylinux1_x86_64.whl", hash = "sha256:2d43af2be93ffbad25dd959899b5b809618a496926146ce98ee0b23683f8c51c"},
    {file = "coverage-5.3-cp37-cp37m-win32.whl", hash = "sha256:c3888a051226e676e383de03bf49eb633cd39fc829516e5334e69b8d81aae751"},
    {file = "coverage-5.3-cp37-cp37m-win_amd64.whl", hash = "sha256:9669179786254a2e7e57f0ecf224e978471491d660aaca833f845b72a2df3709"},
    {file = "coverage-5.3-cp38-cp38-macosx_10_9_x86_64.whl", hash = "sha256:0203acd33d2298e19b57451ebb0bed0ab0c602e5cf5a818591b4918b1f97d516"},
    {file = "coverage-5.3-cp38-cp38-manylinux1_i686.whl", hash = "sha256:582ddfbe712025448206a5bc45855d16c2e491c2dd102ee9a2841418ac1c629f"},
    {file = "coverage-5.3-cp38-cp38-manylinux1_x86_64.whl", hash = "sha256:0f313707cdecd5cd3e217fc68c78a960b616604b559e9ea60cc16795c4304259"},
    {file = "coverage-5.3-cp38-cp38-win32.whl", hash = "sha256:78e93cc3571fd928a39c0b26767c986188a4118edc67bc0695bc7a284da22e82"},
    {file = "coverage-5.3-cp38-cp38-win_amd64.whl", hash = "sha256:8f264ba2701b8c9f815b272ad568d555ef98dfe1576802ab3149c3629a9f2221"},
    {file = "coverage-5.3-cp39-cp39-macosx_10_13_x86_64.whl", hash = "sha256:50691e744714856f03a86df3e2bff847c2acede4c191f9a1da38f088df342978"},
    {file = "coverage-5.3-cp39-cp39-manylinux1_i686.whl", hash = "sha256:9361de40701666b034c59ad9e317bae95c973b9ff92513dd0eced11c6adf2e21"},
    {file = "coverage-5.3-cp39-cp39-manylinux1_x86_64.whl", hash = "sha256:c1b78fb9700fc961f53386ad2fd86d87091e06ede5d118b8a50dea285a071c24"},
    {file = "coverage-5.3-cp39-cp39-win32.whl", hash = "sha256:cb7df71de0af56000115eafd000b867d1261f786b5eebd88a0ca6360cccfaca7"},
    {file = "coverage-5.3-cp39-cp39-win_amd64.whl", hash = "sha256:47a11bdbd8ada9b7ee628596f9d97fbd3851bd9999d398e9436bd67376dbece7"},
    {file = "coverage-5.3.tar.gz", hash = "sha256:280baa8ec489c4f542f8940f9c4c2181f0306a8ee1a54eceba071a449fb870a0"},
]
distlib = [
    {file = "distlib-0.3.1-py2.py3-none-any.whl", hash = "sha256:8c09de2c67b3e7deef7184574fc060ab8a793e7adbb183d942c389c8b13c52fb"},
    {file = "distlib-0.3.1.zip", hash = "sha256:edf6116872c863e1aa9d5bb7cb5e05a022c519a4594dc703843343a9ddd9bff1"},
]
docutils = [
    {file = "docutils-0.16-py2.py3-none-any.whl", hash = "sha256:0c5b78adfbf7762415433f5515cd5c9e762339e23369dbe8000d84a4bf4ab3af"},
    {file = "docutils-0.16.tar.gz", hash = "sha256:c2de3a60e9e7d07be26b7f2b00ca0309c207e06c100f9cc2a94931fc75a478fc"},
]
filelock = [
    {file = "filelock-3.0.12-py3-none-any.whl", hash = "sha256:929b7d63ec5b7d6b71b0fa5ac14e030b3f70b75747cef1b10da9b879fef15836"},
    {file = "filelock-3.0.12.tar.gz", hash = "sha256:18d82244ee114f543149c66a6e0c14e9c4f8a1044b5cdaadd0f82159d6a6ff59"},
]
flake8 = [
    {file = "flake8-3.8.4-py2.py3-none-any.whl", hash = "sha256:749dbbd6bfd0cf1318af27bf97a14e28e5ff548ef8e5b1566ccfb25a11e7c839"},
    {file = "flake8-3.8.4.tar.gz", hash = "sha256:aadae8761ec651813c24be05c6f7b4680857ef6afaae4651a4eccaef97ce6c3b"},
]
gaphas = [
    {file = "gaphas-3.0.0b0-py3-none-any.whl", hash = "sha256:d63e59d7ee355fc3b1d65fd0efb48198644dcea41f586592d589642f395a273b"},
    {file = "gaphas-3.0.0b0.tar.gz", hash = "sha256:c04b9cb521253e8f6b859ec3b065c7127e3cfb019f5c164a21317f099aa305b6"},
]
generic = [
    {file = "generic-1.0.0-py3-none-any.whl", hash = "sha256:a8dbb3133929223149272fcc70a95967cf3b24e3fa12601f91c67fb61efe29d4"},
    {file = "generic-1.0.0.tar.gz", hash = "sha256:c7651fb460feae762065b4a29afbfe2a346b2b18dccd4a8495a7e978498f66bc"},
]
identify = [
    {file = "identify-1.5.10-py2.py3-none-any.whl", hash = "sha256:cc86e6a9a390879dcc2976cef169dd9cc48843ed70b7380f321d1b118163c60e"},
    {file = "identify-1.5.10.tar.gz", hash = "sha256:943cd299ac7f5715fcb3f684e2fc1594c1e0f22a90d15398e5888143bd4144b5"},
]
idna = [
    {file = "idna-2.10-py2.py3-none-any.whl", hash = "sha256:b97d804b1e9b523befed77c48dacec60e6dcb0b5391d57af6a65a312a90648c0"},
    {file = "idna-2.10.tar.gz", hash = "sha256:b307872f855b18632ce0c21c5e45be78c0ea7ae4c15c828c20788b26921eb3f6"},
]
imagesize = [
    {file = "imagesize-1.2.0-py2.py3-none-any.whl", hash = "sha256:6965f19a6a2039c7d48bca7dba2473069ff854c36ae6f19d2cde309d998228a1"},
    {file = "imagesize-1.2.0.tar.gz", hash = "sha256:b1f6b5a4eab1f73479a50fb79fcf729514a900c341d8503d62a62dbc4127a2b1"},
]
importlib-metadata = [
    {file = "importlib_metadata-1.7.0-py2.py3-none-any.whl", hash = "sha256:dc15b2969b4ce36305c51eebe62d418ac7791e9a157911d58bfb1f9ccd8e2070"},
    {file = "importlib_metadata-1.7.0.tar.gz", hash = "sha256:90bb658cdbbf6d1735b6341ce708fc7024a3e14e99ffdc5783edea9f9b077f83"},
]
iniconfig = [
    {file = "iniconfig-1.1.1-py2.py3-none-any.whl", hash = "sha256:011e24c64b7f47f6ebd835bb12a743f2fbe9a26d4cecaa7f53bc4f35ee9da8b3"},
    {file = "iniconfig-1.1.1.tar.gz", hash = "sha256:bc3af051d7d14b2ee5ef9969666def0cd1a000e121eaea580d4a313df4b37f32"},
]
isort = [
    {file = "isort-5.6.4-py3-none-any.whl", hash = "sha256:dcab1d98b469a12a1a624ead220584391648790275560e1a43e54c5dceae65e7"},
    {file = "isort-5.6.4.tar.gz", hash = "sha256:dcaeec1b5f0eca77faea2a35ab790b4f3680ff75590bfcb7145986905aab2f58"},
]
jinja2 = [
    {file = "Jinja2-2.11.2-py2.py3-none-any.whl", hash = "sha256:f0a4641d3cf955324a89c04f3d94663aa4d638abe8f733ecd3582848e1c37035"},
    {file = "Jinja2-2.11.2.tar.gz", hash = "sha256:89aab215427ef59c34ad58735269eb58b1a5808103067f7bb9d5836c651b3bb0"},
]
markupsafe = [
    {file = "MarkupSafe-1.1.1-cp27-cp27m-macosx_10_6_intel.whl", hash = "sha256:09027a7803a62ca78792ad89403b1b7a73a01c8cb65909cd876f7fcebd79b161"},
    {file = "MarkupSafe-1.1.1-cp27-cp27m-manylinux1_i686.whl", hash = "sha256:e249096428b3ae81b08327a63a485ad0878de3fb939049038579ac0ef61e17e7"},
    {file = "MarkupSafe-1.1.1-cp27-cp27m-manylinux1_x86_64.whl", hash = "sha256:500d4957e52ddc3351cabf489e79c91c17f6e0899158447047588650b5e69183"},
    {file = "MarkupSafe-1.1.1-cp27-cp27m-win32.whl", hash = "sha256:b2051432115498d3562c084a49bba65d97cf251f5a331c64a12ee7e04dacc51b"},
    {file = "MarkupSafe-1.1.1-cp27-cp27m-win_amd64.whl", hash = "sha256:98c7086708b163d425c67c7a91bad6e466bb99d797aa64f965e9d25c12111a5e"},
    {file = "MarkupSafe-1.1.1-cp27-cp27mu-manylinux1_i686.whl", hash = "sha256:cd5df75523866410809ca100dc9681e301e3c27567cf498077e8551b6d20e42f"},
    {file = "MarkupSafe-1.1.1-cp27-cp27mu-manylinux1_x86_64.whl", hash = "sha256:43a55c2930bbc139570ac2452adf3d70cdbb3cfe5912c71cdce1c2c6bbd9c5d1"},
    {file = "MarkupSafe-1.1.1-cp34-cp34m-macosx_10_6_intel.whl", hash = "sha256:1027c282dad077d0bae18be6794e6b6b8c91d58ed8a8d89a89d59693b9131db5"},
    {file = "MarkupSafe-1.1.1-cp34-cp34m-manylinux1_i686.whl", hash = "sha256:62fe6c95e3ec8a7fad637b7f3d372c15ec1caa01ab47926cfdf7a75b40e0eac1"},
    {file = "MarkupSafe-1.1.1-cp34-cp34m-manylinux1_x86_64.whl", hash = "sha256:88e5fcfb52ee7b911e8bb6d6aa2fd21fbecc674eadd44118a9cc3863f938e735"},
    {file = "MarkupSafe-1.1.1-cp34-cp34m-win32.whl", hash = "sha256:ade5e387d2ad0d7ebf59146cc00c8044acbd863725f887353a10df825fc8ae21"},
    {file = "MarkupSafe-1.1.1-cp34-cp34m-win_amd64.whl", hash = "sha256:09c4b7f37d6c648cb13f9230d847adf22f8171b1ccc4d5682398e77f40309235"},
    {file = "MarkupSafe-1.1.1-cp35-cp35m-macosx_10_6_intel.whl", hash = "sha256:79855e1c5b8da654cf486b830bd42c06e8780cea587384cf6545b7d9ac013a0b"},
    {file = "MarkupSafe-1.1.1-cp35-cp35m-manylinux1_i686.whl", hash = "sha256:c8716a48d94b06bb3b2524c2b77e055fb313aeb4ea620c8dd03a105574ba704f"},
    {file = "MarkupSafe-1.1.1-cp35-cp35m-manylinux1_x86_64.whl", hash = "sha256:7c1699dfe0cf8ff607dbdcc1e9b9af1755371f92a68f706051cc8c37d447c905"},
    {file = "MarkupSafe-1.1.1-cp35-cp35m-win32.whl", hash = "sha256:6dd73240d2af64df90aa7c4e7481e23825ea70af4b4922f8ede5b9e35f78a3b1"},
    {file = "MarkupSafe-1.1.1-cp35-cp35m-win_amd64.whl", hash = "sha256:9add70b36c5666a2ed02b43b335fe19002ee5235efd4b8a89bfcf9005bebac0d"},
    {file = "MarkupSafe-1.1.1-cp36-cp36m-macosx_10_6_intel.whl", hash = "sha256:24982cc2533820871eba85ba648cd53d8623687ff11cbb805be4ff7b4c971aff"},
    {file = "MarkupSafe-1.1.1-cp36-cp36m-manylinux1_i686.whl", hash = "sha256:00bc623926325b26bb9605ae9eae8a215691f33cae5df11ca5424f06f2d1f473"},
    {file = "MarkupSafe-1.1.1-cp36-cp36m-manylinux1_x86_64.whl", hash = "sha256:717ba8fe3ae9cc0006d7c451f0bb265ee07739daf76355d06366154ee68d221e"},
    {file = "MarkupSafe-1.1.1-cp36-cp36m-win32.whl", hash = "sha256:535f6fc4d397c1563d08b88e485c3496cf5784e927af890fb3c3aac7f933ec66"},
    {file = "MarkupSafe-1.1.1-cp36-cp36m-win_amd64.whl", hash = "sha256:b1282f8c00509d99fef04d8ba936b156d419be841854fe901d8ae224c59f0be5"},
    {file = "MarkupSafe-1.1.1-cp37-cp37m-macosx_10_6_intel.whl", hash = "sha256:8defac2f2ccd6805ebf65f5eeb132adcf2ab57aa11fdf4c0dd5169a004710e7d"},
    {file = "MarkupSafe-1.1.1-cp37-cp37m-manylinux1_i686.whl", hash = "sha256:46c99d2de99945ec5cb54f23c8cd5689f6d7177305ebff350a58ce5f8de1669e"},
    {file = "MarkupSafe-1.1.1-cp37-cp37m-manylinux1_x86_64.whl", hash = "sha256:ba59edeaa2fc6114428f1637ffff42da1e311e29382d81b339c1817d37ec93c6"},
    {file = "MarkupSafe-1.1.1-cp37-cp37m-win32.whl", hash = "sha256:b00c1de48212e4cc9603895652c5c410df699856a2853135b3967591e4beebc2"},
    {file = "MarkupSafe-1.1.1-cp37-cp37m-win_amd64.whl", hash = "sha256:9bf40443012702a1d2070043cb6291650a0841ece432556f784f004937f0f32c"},
    {file = "MarkupSafe-1.1.1-cp38-cp38-macosx_10_9_x86_64.whl", hash = "sha256:6788b695d50a51edb699cb55e35487e430fa21f1ed838122d722e0ff0ac5ba15"},
    {file = "MarkupSafe-1.1.1-cp38-cp38-manylinux1_i686.whl", hash = "sha256:cdb132fc825c38e1aeec2c8aa9338310d29d337bebbd7baa06889d09a60a1fa2"},
    {file = "MarkupSafe-1.1.1-cp38-cp38-manylinux1_x86_64.whl", hash = "sha256:13d3144e1e340870b25e7b10b98d779608c02016d5184cfb9927a9f10c689f42"},
    {file = "MarkupSafe-1.1.1-cp38-cp38-win32.whl", hash = "sha256:596510de112c685489095da617b5bcbbac7dd6384aeebeda4df6025d0256a81b"},
    {file = "MarkupSafe-1.1.1-cp38-cp38-win_amd64.whl", hash = "sha256:e8313f01ba26fbbe36c7be1966a7b7424942f670f38e666995b88d012765b9be"},
    {file = "MarkupSafe-1.1.1.tar.gz", hash = "sha256:29872e92839765e546828bb7754a68c418d927cd064fd4708fab9fe9c8bb116b"},
]
mccabe = [
    {file = "mccabe-0.6.1-py2.py3-none-any.whl", hash = "sha256:ab8a6258860da4b6677da4bd2fe5dc2c659cff31b3ee4f7f5d64e79735b80d42"},
    {file = "mccabe-0.6.1.tar.gz", hash = "sha256:dd8d182285a0fe56bace7f45b5e7d1a6ebcbf524e8f3bd87eb0f125271b8831f"},
]
mypy = [
    {file = "mypy-0.790-cp35-cp35m-macosx_10_6_x86_64.whl", hash = "sha256:bd03b3cf666bff8d710d633d1c56ab7facbdc204d567715cb3b9f85c6e94f669"},
    {file = "mypy-0.790-cp35-cp35m-manylinux1_x86_64.whl", hash = "sha256:2170492030f6faa537647d29945786d297e4862765f0b4ac5930ff62e300d802"},
    {file = "mypy-0.790-cp35-cp35m-win_amd64.whl", hash = "sha256:e86bdace26c5fe9cf8cb735e7cedfe7850ad92b327ac5d797c656717d2ca66de"},
    {file = "mypy-0.790-cp36-cp36m-macosx_10_9_x86_64.whl", hash = "sha256:e97e9c13d67fbe524be17e4d8025d51a7dca38f90de2e462243ab8ed8a9178d1"},
    {file = "mypy-0.790-cp36-cp36m-manylinux1_x86_64.whl", hash = "sha256:0d34d6b122597d48a36d6c59e35341f410d4abfa771d96d04ae2c468dd201abc"},
    {file = "mypy-0.790-cp36-cp36m-win_amd64.whl", hash = "sha256:72060bf64f290fb629bd4a67c707a66fd88ca26e413a91384b18db3876e57ed7"},
    {file = "mypy-0.790-cp37-cp37m-macosx_10_9_x86_64.whl", hash = "sha256:eea260feb1830a627fb526d22fbb426b750d9f5a47b624e8d5e7e004359b219c"},
    {file = "mypy-0.790-cp37-cp37m-manylinux1_x86_64.whl", hash = "sha256:c614194e01c85bb2e551c421397e49afb2872c88b5830e3554f0519f9fb1c178"},
    {file = "mypy-0.790-cp37-cp37m-win_amd64.whl", hash = "sha256:0a0d102247c16ce93c97066443d11e2d36e6cc2a32d8ccc1f705268970479324"},
    {file = "mypy-0.790-cp38-cp38-macosx_10_9_x86_64.whl", hash = "sha256:cf4e7bf7f1214826cf7333627cb2547c0db7e3078723227820d0a2490f117a01"},
    {file = "mypy-0.790-cp38-cp38-manylinux1_x86_64.whl", hash = "sha256:af4e9ff1834e565f1baa74ccf7ae2564ae38c8df2a85b057af1dbbc958eb6666"},
    {file = "mypy-0.790-cp38-cp38-win_amd64.whl", hash = "sha256:da56dedcd7cd502ccd3c5dddc656cb36113dd793ad466e894574125945653cea"},
    {file = "mypy-0.790-py3-none-any.whl", hash = "sha256:2842d4fbd1b12ab422346376aad03ff5d0805b706102e475e962370f874a5122"},
    {file = "mypy-0.790.tar.gz", hash = "sha256:2b21ba45ad9ef2e2eb88ce4aeadd0112d0f5026418324176fd494a6824b74975"},
]
mypy-extensions = [
    {file = "mypy_extensions-0.4.3-py2.py3-none-any.whl", hash = "sha256:090fedd75945a69ae91ce1303b5824f428daf5a028d2f6ab8a299250a846f15d"},
    {file = "mypy_extensions-0.4.3.tar.gz", hash = "sha256:2d82818f5bb3e369420cb3c4060a7970edba416647068eb4c5343488a6c604a8"},
]
nodeenv = [
    {file = "nodeenv-1.5.0-py2.py3-none-any.whl", hash = "sha256:5304d424c529c997bc888453aeaa6362d242b6b4631e90f3d4bf1b290f1c84a9"},
    {file = "nodeenv-1.5.0.tar.gz", hash = "sha256:ab45090ae383b716c4ef89e690c41ff8c2b257b85b309f01f3654df3d084bd7c"},
]
packaging = [
    {file = "packaging-20.8-py2.py3-none-any.whl", hash = "sha256:24e0da08660a87484d1602c30bb4902d74816b6985b93de36926f5bc95741858"},
    {file = "packaging-20.8.tar.gz", hash = "sha256:78598185a7008a470d64526a8059de9aaa449238f280fc9eb6b13ba6c4109093"},
]
pathspec = [
    {file = "pathspec-0.8.1-py2.py3-none-any.whl", hash = "sha256:aa0cb481c4041bf52ffa7b0d8fa6cd3e88a2ca4879c533c9153882ee2556790d"},
    {file = "pathspec-0.8.1.tar.gz", hash = "sha256:86379d6b86d75816baba717e64b1a3a3469deb93bb76d613c9ce79edc5cb68fd"},
]
pluggy = [
    {file = "pluggy-0.13.1-py2.py3-none-any.whl", hash = "sha256:966c145cd83c96502c3c3868f50408687b38434af77734af1e9ca461a4081d2d"},
    {file = "pluggy-0.13.1.tar.gz", hash = "sha256:15b2acde666561e1298d71b523007ed7364de07029219b604cf808bfa1c765b0"},
]
pre-commit = [
    {file = "pre_commit-2.9.3-py2.py3-none-any.whl", hash = "sha256:6c86d977d00ddc8a60d68eec19f51ef212d9462937acf3ea37c7adec32284ac0"},
    {file = "pre_commit-2.9.3.tar.gz", hash = "sha256:ee784c11953e6d8badb97d19bc46b997a3a9eded849881ec587accd8608d74a4"},
]
py = [
    {file = "py-1.10.0-py2.py3-none-any.whl", hash = "sha256:3b80836aa6d1feeaa108e046da6423ab8f6ceda6468545ae8d02d9d58d18818a"},
    {file = "py-1.10.0.tar.gz", hash = "sha256:21b81bda15b66ef5e1a777a21c4dcd9c20ad3efd0b3f817e7a809035269e1bd3"},
]
pycairo = [
    {file = "pycairo-1.20.0-cp36-cp36m-win32.whl", hash = "sha256:e5a3433690c473e073a9917dc8f1fc7dc8b9af7b201bf372894b8ad70d960c6d"},
    {file = "pycairo-1.20.0-cp36-cp36m-win_amd64.whl", hash = "sha256:a942614923b88ae75c794506d5c426fba9c46a055d3fdd3b8db7046b75c079cc"},
    {file = "pycairo-1.20.0-cp37-cp37m-win32.whl", hash = "sha256:8cfa9578b745fb9cf2915ec580c2c50ebc2da00eac2cf4c4b54b63aa19da4b77"},
    {file = "pycairo-1.20.0-cp37-cp37m-win_amd64.whl", hash = "sha256:273a33c56aba724ec42fe1d8f94c86c2e2660c1277470be9b04e5113d7c5b72d"},
    {file = "pycairo-1.20.0-cp38-cp38-win32.whl", hash = "sha256:2088100a099c09c5e90bf247409ce6c98f51766b53bd13f96d6aac7addaa3e66"},
    {file = "pycairo-1.20.0-cp38-cp38-win_amd64.whl", hash = "sha256:ceb1edcbeb48dabd5fbbdff2e4b429aa88ddc493d6ebafe78d94b050ac0749e2"},
    {file = "pycairo-1.20.0-cp39-cp39-win32.whl", hash = "sha256:57a768f4edc8a9890d98070dd473a812ac3d046cef4bc1c817d68024dab9a9b4"},
    {file = "pycairo-1.20.0-cp39-cp39-win_amd64.whl", hash = "sha256:57166119e424d71eccdba6b318bd731bdabd17188e2ba10d4f315f7bf16ace3f"},
    {file = "pycairo-1.20.0.tar.gz", hash = "sha256:5695a10cb7f9ae0d01f665b56602a845b0a8cb17e2123bfece10c2e58552468c"},
]
pycodestyle = [
    {file = "pycodestyle-2.6.0-py2.py3-none-any.whl", hash = "sha256:2295e7b2f6b5bd100585ebcb1f616591b652db8a741695b3d8f5d28bdc934367"},
    {file = "pycodestyle-2.6.0.tar.gz", hash = "sha256:c58a7d2815e0e8d7972bf1803331fb0152f867bd89adf8a01dfd55085434192e"},
]
pyflakes = [
    {file = "pyflakes-2.2.0-py2.py3-none-any.whl", hash = "sha256:0d94e0e05a19e57a99444b6ddcf9a6eb2e5c68d3ca1e98e90707af8152c90a92"},
    {file = "pyflakes-2.2.0.tar.gz", hash = "sha256:35b2d75ee967ea93b55750aa9edbbf72813e06a66ba54438df2cfac9e3c27fc8"},
]
pygments = [
    {file = "Pygments-2.7.3-py3-none-any.whl", hash = "sha256:f275b6c0909e5dafd2d6269a656aa90fa58ebf4a74f8fcf9053195d226b24a08"},
    {file = "Pygments-2.7.3.tar.gz", hash = "sha256:ccf3acacf3782cbed4a989426012f1c535c9a90d3a7fc3f16d231b9372d2b716"},
]
pygobject = [
    {file = "PyGObject-3.38.0.tar.gz", hash = "sha256:051b950f509f2e9f125add96c1493bde987c527f7a0c15a1f7b69d6d1c3cd8e6"},
]
pyparsing = [
    {file = "pyparsing-2.4.7-py2.py3-none-any.whl", hash = "sha256:ef9d7589ef3c200abe66653d3f1ab1033c3c419ae9b9bdb1240a85b024efc88b"},
    {file = "pyparsing-2.4.7.tar.gz", hash = "sha256:c203ec8783bf771a155b207279b9bccb8dea02d8f0c9e5f8ead507bc3246ecc1"},
]
pytest = [
    {file = "pytest-6.2.1-py3-none-any.whl", hash = "sha256:1969f797a1a0dbd8ccf0fecc80262312729afea9c17f1d70ebf85c5e76c6f7c8"},
    {file = "pytest-6.2.1.tar.gz", hash = "sha256:66e419b1899bc27346cb2c993e12c5e5e8daba9073c1fbce33b9807abc95c306"},
]
pytest-cov = [
    {file = "pytest-cov-2.10.1.tar.gz", hash = "sha256:47bd0ce14056fdd79f93e1713f88fad7bdcc583dcd7783da86ef2f085a0bb88e"},
    {file = "pytest_cov-2.10.1-py2.py3-none-any.whl", hash = "sha256:45ec2d5182f89a81fc3eb29e3d1ed3113b9e9a873bcddb2a71faaab066110191"},
]
pytest-runner = [
    {file = "pytest-runner-5.2.tar.gz", hash = "sha256:96c7e73ead7b93e388c5d614770d2bae6526efd997757d3543fe17b557a0942b"},
    {file = "pytest_runner-5.2-py2.py3-none-any.whl", hash = "sha256:5534b08b133ef9a5e2c22c7886a8f8508c95bb0b0bdc6cc13214f269c3c70d51"},
]
pytz = [
    {file = "pytz-2020.4-py2.py3-none-any.whl", hash = "sha256:5c55e189b682d420be27c6995ba6edce0c0a77dd67bfbe2ae6607134d5851ffd"},
    {file = "pytz-2020.4.tar.gz", hash = "sha256:3e6b7dd2d1e0a59084bcee14a17af60c5c562cdc16d828e8eba2e683d3a7e268"},
]
pyyaml = [
    {file = "PyYAML-5.3.1-cp27-cp27m-win32.whl", hash = "sha256:74809a57b329d6cc0fdccee6318f44b9b8649961fa73144a98735b0aaf029f1f"},
    {file = "PyYAML-5.3.1-cp27-cp27m-win_amd64.whl", hash = "sha256:240097ff019d7c70a4922b6869d8a86407758333f02203e0fc6ff79c5dcede76"},
    {file = "PyYAML-5.3.1-cp35-cp35m-win32.whl", hash = "sha256:4f4b913ca1a7319b33cfb1369e91e50354d6f07a135f3b901aca02aa95940bd2"},
    {file = "PyYAML-5.3.1-cp35-cp35m-win_amd64.whl", hash = "sha256:cc8955cfbfc7a115fa81d85284ee61147059a753344bc51098f3ccd69b0d7e0c"},
    {file = "PyYAML-5.3.1-cp36-cp36m-win32.whl", hash = "sha256:7739fc0fa8205b3ee8808aea45e968bc90082c10aef6ea95e855e10abf4a37b2"},
    {file = "PyYAML-5.3.1-cp36-cp36m-win_amd64.whl", hash = "sha256:69f00dca373f240f842b2931fb2c7e14ddbacd1397d57157a9b005a6a9942648"},
    {file = "PyYAML-5.3.1-cp37-cp37m-win32.whl", hash = "sha256:d13155f591e6fcc1ec3b30685d50bf0711574e2c0dfffd7644babf8b5102ca1a"},
    {file = "PyYAML-5.3.1-cp37-cp37m-win_amd64.whl", hash = "sha256:73f099454b799e05e5ab51423c7bcf361c58d3206fa7b0d555426b1f4d9a3eaf"},
    {file = "PyYAML-5.3.1-cp38-cp38-win32.whl", hash = "sha256:06a0d7ba600ce0b2d2fe2e78453a470b5a6e000a985dd4a4e54e436cc36b0e97"},
    {file = "PyYAML-5.3.1-cp38-cp38-win_amd64.whl", hash = "sha256:95f71d2af0ff4227885f7a6605c37fd53d3a106fcab511b8860ecca9fcf400ee"},
    {file = "PyYAML-5.3.1-cp39-cp39-win32.whl", hash = "sha256:ad9c67312c84def58f3c04504727ca879cb0013b2517c85a9a253f0cb6380c0a"},
    {file = "PyYAML-5.3.1-cp39-cp39-win_amd64.whl", hash = "sha256:6034f55dab5fea9e53f436aa68fa3ace2634918e8b5994d82f3621c04ff5ed2e"},
    {file = "PyYAML-5.3.1.tar.gz", hash = "sha256:b8eac752c5e14d3eca0e6dd9199cd627518cb5ec06add0de9d32baeee6fe645d"},
]
recommonmark = [
    {file = "recommonmark-0.7.1-py2.py3-none-any.whl", hash = "sha256:1b1db69af0231efce3fa21b94ff627ea33dee7079a01dd0a7f8482c3da148b3f"},
    {file = "recommonmark-0.7.1.tar.gz", hash = "sha256:bdb4db649f2222dcd8d2d844f0006b958d627f732415d399791ee436a3686d67"},
]
regex = [
    {file = "regex-2020.11.13-cp36-cp36m-macosx_10_9_x86_64.whl", hash = "sha256:8b882a78c320478b12ff024e81dc7d43c1462aa4a3341c754ee65d857a521f85"},
    {file = "regex-2020.11.13-cp36-cp36m-manylinux1_i686.whl", hash = "sha256:a63f1a07932c9686d2d416fb295ec2c01ab246e89b4d58e5fa468089cab44b70"},
    {file = "regex-2020.11.13-cp36-cp36m-manylinux1_x86_64.whl", hash = "sha256:6e4b08c6f8daca7d8f07c8d24e4331ae7953333dbd09c648ed6ebd24db5a10ee"},
    {file = "regex-2020.11.13-cp36-cp36m-manylinux2010_i686.whl", hash = "sha256:bba349276b126947b014e50ab3316c027cac1495992f10e5682dc677b3dfa0c5"},
    {file = "regex-2020.11.13-cp36-cp36m-manylinux2010_x86_64.whl", hash = "sha256:56e01daca75eae420bce184edd8bb341c8eebb19dd3bce7266332258f9fb9dd7"},
    {file = "regex-2020.11.13-cp36-cp36m-manylinux2014_aarch64.whl", hash = "sha256:6a8ce43923c518c24a2579fda49f093f1397dad5d18346211e46f134fc624e31"},
    {file = "regex-2020.11.13-cp36-cp36m-manylinux2014_i686.whl", hash = "sha256:1ab79fcb02b930de09c76d024d279686ec5d532eb814fd0ed1e0051eb8bd2daa"},
    {file = "regex-2020.11.13-cp36-cp36m-manylinux2014_x86_64.whl", hash = "sha256:9801c4c1d9ae6a70aeb2128e5b4b68c45d4f0af0d1535500884d644fa9b768c6"},
    {file = "regex-2020.11.13-cp36-cp36m-win32.whl", hash = "sha256:49cae022fa13f09be91b2c880e58e14b6da5d10639ed45ca69b85faf039f7a4e"},
    {file = "regex-2020.11.13-cp36-cp36m-win_amd64.whl", hash = "sha256:749078d1eb89484db5f34b4012092ad14b327944ee7f1c4f74d6279a6e4d1884"},
    {file = "regex-2020.11.13-cp37-cp37m-macosx_10_9_x86_64.whl", hash = "sha256:b2f4007bff007c96a173e24dcda236e5e83bde4358a557f9ccf5e014439eae4b"},
    {file = "regex-2020.11.13-cp37-cp37m-manylinux1_i686.whl", hash = "sha256:38c8fd190db64f513fe4e1baa59fed086ae71fa45083b6936b52d34df8f86a88"},
    {file = "regex-2020.11.13-cp37-cp37m-manylinux1_x86_64.whl", hash = "sha256:5862975b45d451b6db51c2e654990c1820523a5b07100fc6903e9c86575202a0"},
    {file = "regex-2020.11.13-cp37-cp37m-manylinux2010_i686.whl", hash = "sha256:262c6825b309e6485ec2493ffc7e62a13cf13fb2a8b6d212f72bd53ad34118f1"},
    {file = "regex-2020.11.13-cp37-cp37m-manylinux2010_x86_64.whl", hash = "sha256:bafb01b4688833e099d79e7efd23f99172f501a15c44f21ea2118681473fdba0"},
    {file = "regex-2020.11.13-cp37-cp37m-manylinux2014_aarch64.whl", hash = "sha256:e32f5f3d1b1c663af7f9c4c1e72e6ffe9a78c03a31e149259f531e0fed826512"},
    {file = "regex-2020.11.13-cp37-cp37m-manylinux2014_i686.whl", hash = "sha256:3bddc701bdd1efa0d5264d2649588cbfda549b2899dc8d50417e47a82e1387ba"},
    {file = "regex-2020.11.13-cp37-cp37m-manylinux2014_x86_64.whl", hash = "sha256:02951b7dacb123d8ea6da44fe45ddd084aa6777d4b2454fa0da61d569c6fa538"},
    {file = "regex-2020.11.13-cp37-cp37m-win32.whl", hash = "sha256:0d08e71e70c0237883d0bef12cad5145b84c3705e9c6a588b2a9c7080e5af2a4"},
    {file = "regex-2020.11.13-cp37-cp37m-win_amd64.whl", hash = "sha256:1fa7ee9c2a0e30405e21031d07d7ba8617bc590d391adfc2b7f1e8b99f46f444"},
    {file = "regex-2020.11.13-cp38-cp38-macosx_10_9_x86_64.whl", hash = "sha256:baf378ba6151f6e272824b86a774326f692bc2ef4cc5ce8d5bc76e38c813a55f"},
    {file = "regex-2020.11.13-cp38-cp38-manylinux1_i686.whl", hash = "sha256:e3faaf10a0d1e8e23a9b51d1900b72e1635c2d5b0e1bea1c18022486a8e2e52d"},
    {file = "regex-2020.11.13-cp38-cp38-manylinux1_x86_64.whl", hash = "sha256:2a11a3e90bd9901d70a5b31d7dd85114755a581a5da3fc996abfefa48aee78af"},
    {file = "regex-2020.11.13-cp38-cp38-manylinux2010_i686.whl", hash = "sha256:d1ebb090a426db66dd80df8ca85adc4abfcbad8a7c2e9a5ec7513ede522e0a8f"},
    {file = "regex-2020.11.13-cp38-cp38-manylinux2010_x86_64.whl", hash = "sha256:b2b1a5ddae3677d89b686e5c625fc5547c6e492bd755b520de5332773a8af06b"},
    {file = "regex-2020.11.13-cp38-cp38-manylinux2014_aarch64.whl", hash = "sha256:2c99e97d388cd0a8d30f7c514d67887d8021541b875baf09791a3baad48bb4f8"},
    {file = "regex-2020.11.13-cp38-cp38-manylinux2014_i686.whl", hash = "sha256:c084582d4215593f2f1d28b65d2a2f3aceff8342aa85afd7be23a9cad74a0de5"},
    {file = "regex-2020.11.13-cp38-cp38-manylinux2014_x86_64.whl", hash = "sha256:a3d748383762e56337c39ab35c6ed4deb88df5326f97a38946ddd19028ecce6b"},
    {file = "regex-2020.11.13-cp38-cp38-win32.whl", hash = "sha256:7913bd25f4ab274ba37bc97ad0e21c31004224ccb02765ad984eef43e04acc6c"},
    {file = "regex-2020.11.13-cp38-cp38-win_amd64.whl", hash = "sha256:6c54ce4b5d61a7129bad5c5dc279e222afd00e721bf92f9ef09e4fae28755683"},
    {file = "regex-2020.11.13-cp39-cp39-macosx_10_9_x86_64.whl", hash = "sha256:1862a9d9194fae76a7aaf0150d5f2a8ec1da89e8b55890b1786b8f88a0f619dc"},
    {file = "regex-2020.11.13-cp39-cp39-manylinux1_i686.whl", hash = "sha256:4902e6aa086cbb224241adbc2f06235927d5cdacffb2425c73e6570e8d862364"},
    {file = "regex-2020.11.13-cp39-cp39-manylinux1_x86_64.whl", hash = "sha256:7a25fcbeae08f96a754b45bdc050e1fb94b95cab046bf56b016c25e9ab127b3e"},
    {file = "regex-2020.11.13-cp39-cp39-manylinux2010_i686.whl", hash = "sha256:d2d8ce12b7c12c87e41123997ebaf1a5767a5be3ec545f64675388970f415e2e"},
    {file = "regex-2020.11.13-cp39-cp39-manylinux2010_x86_64.whl", hash = "sha256:f7d29a6fc4760300f86ae329e3b6ca28ea9c20823df123a2ea8693e967b29917"},
    {file = "regex-2020.11.13-cp39-cp39-manylinux2014_aarch64.whl", hash = "sha256:717881211f46de3ab130b58ec0908267961fadc06e44f974466d1887f865bd5b"},
    {file = "regex-2020.11.13-cp39-cp39-manylinux2014_i686.whl", hash = "sha256:3128e30d83f2e70b0bed9b2a34e92707d0877e460b402faca908c6667092ada9"},
    {file = "regex-2020.11.13-cp39-cp39-manylinux2014_x86_64.whl", hash = "sha256:8f6a2229e8ad946e36815f2a03386bb8353d4bde368fdf8ca5f0cb97264d3b5c"},
    {file = "regex-2020.11.13-cp39-cp39-win32.whl", hash = "sha256:f8f295db00ef5f8bae530fc39af0b40486ca6068733fb860b42115052206466f"},
    {file = "regex-2020.11.13-cp39-cp39-win_amd64.whl", hash = "sha256:a15f64ae3a027b64496a71ab1f722355e570c3fac5ba2801cafce846bf5af01d"},
    {file = "regex-2020.11.13.tar.gz", hash = "sha256:83d6b356e116ca119db8e7c6fc2983289d87b27b3fac238cfe5dca529d884562"},
]
requests = [
    {file = "requests-2.25.1-py2.py3-none-any.whl", hash = "sha256:c210084e36a42ae6b9219e00e48287def368a26d03a048ddad7bfee44f75871e"},
    {file = "requests-2.25.1.tar.gz", hash = "sha256:27973dd4a904a4f13b263a19c866c13b92a39ed1c964655f025f3f8d3d75b804"},
]
six = [
    {file = "six-1.15.0-py2.py3-none-any.whl", hash = "sha256:8b74bedcbbbaca38ff6d7491d76f2b06b3592611af620f8426e82dddb04a5ced"},
    {file = "six-1.15.0.tar.gz", hash = "sha256:30639c035cdb23534cd4aa2dd52c3bf48f06e5f4a941509c8bafd8ce11080259"},
]
snowballstemmer = [
    {file = "snowballstemmer-2.0.0-py2.py3-none-any.whl", hash = "sha256:209f257d7533fdb3cb73bdbd24f436239ca3b2fa67d56f6ff88e86be08cc5ef0"},
    {file = "snowballstemmer-2.0.0.tar.gz", hash = "sha256:df3bac3df4c2c01363f3dd2cfa78cce2840a79b9f1c2d2de9ce8d31683992f52"},
]
sphinx = [
    {file = "Sphinx-3.3.1-py3-none-any.whl", hash = "sha256:d4e59ad4ea55efbb3c05cde3bfc83bfc14f0c95aa95c3d75346fcce186a47960"},
    {file = "Sphinx-3.3.1.tar.gz", hash = "sha256:1e8d592225447104d1172be415bc2972bd1357e3e12fdc76edf2261105db4300"},
]
sphinx-rtd-theme = [
    {file = "sphinx_rtd_theme-0.5.0-py2.py3-none-any.whl", hash = "sha256:373413d0f82425aaa28fb288009bf0d0964711d347763af2f1b65cafcb028c82"},
    {file = "sphinx_rtd_theme-0.5.0.tar.gz", hash = "sha256:22c795ba2832a169ca301cd0a083f7a434e09c538c70beb42782c073651b707d"},
]
sphinxcontrib-applehelp = [
    {file = "sphinxcontrib-applehelp-1.0.2.tar.gz", hash = "sha256:a072735ec80e7675e3f432fcae8610ecf509c5f1869d17e2eecff44389cdbc58"},
    {file = "sphinxcontrib_applehelp-1.0.2-py2.py3-none-any.whl", hash = "sha256:806111e5e962be97c29ec4c1e7fe277bfd19e9652fb1a4392105b43e01af885a"},
]
sphinxcontrib-devhelp = [
    {file = "sphinxcontrib-devhelp-1.0.2.tar.gz", hash = "sha256:ff7f1afa7b9642e7060379360a67e9c41e8f3121f2ce9164266f61b9f4b338e4"},
    {file = "sphinxcontrib_devhelp-1.0.2-py2.py3-none-any.whl", hash = "sha256:8165223f9a335cc1af7ffe1ed31d2871f325254c0423bc0c4c7cd1c1e4734a2e"},
]
sphinxcontrib-htmlhelp = [
    {file = "sphinxcontrib-htmlhelp-1.0.3.tar.gz", hash = "sha256:e8f5bb7e31b2dbb25b9cc435c8ab7a79787ebf7f906155729338f3156d93659b"},
    {file = "sphinxcontrib_htmlhelp-1.0.3-py2.py3-none-any.whl", hash = "sha256:3c0bc24a2c41e340ac37c85ced6dafc879ab485c095b1d65d2461ac2f7cca86f"},
]
sphinxcontrib-jsmath = [
    {file = "sphinxcontrib-jsmath-1.0.1.tar.gz", hash = "sha256:a9925e4a4587247ed2191a22df5f6970656cb8ca2bd6284309578f2153e0c4b8"},
    {file = "sphinxcontrib_jsmath-1.0.1-py2.py3-none-any.whl", hash = "sha256:2ec2eaebfb78f3f2078e73666b1415417a116cc848b72e5172e596c871103178"},
]
sphinxcontrib-qthelp = [
    {file = "sphinxcontrib-qthelp-1.0.3.tar.gz", hash = "sha256:4c33767ee058b70dba89a6fc5c1892c0d57a54be67ddd3e7875a18d14cba5a72"},
    {file = "sphinxcontrib_qthelp-1.0.3-py2.py3-none-any.whl", hash = "sha256:bd9fc24bcb748a8d51fd4ecaade681350aa63009a347a8c14e637895444dfab6"},
]
sphinxcontrib-serializinghtml = [
    {file = "sphinxcontrib-serializinghtml-1.1.4.tar.gz", hash = "sha256:eaa0eccc86e982a9b939b2b82d12cc5d013385ba5eadcc7e4fed23f4405f77bc"},
    {file = "sphinxcontrib_serializinghtml-1.1.4-py2.py3-none-any.whl", hash = "sha256:f242a81d423f59617a8e5cf16f5d4d74e28ee9a66f9e5b637a18082991db5a9a"},
]
tinycss2 = [
    {file = "tinycss2-1.1.0-py3-none-any.whl", hash = "sha256:0353b5234bcaee7b1ac7ca3dea7e02cd338a9f8dcbb8f2dcd32a5795ec1e5f9a"},
    {file = "tinycss2-1.1.0.tar.gz", hash = "sha256:fbdcac3044d60eb85fdb2aa840ece43cf7dbe798e373e6ee0be545d4d134e18a"},
]
toml = [
    {file = "toml-0.10.2-py2.py3-none-any.whl", hash = "sha256:806143ae5bfb6a3c6e736a764057db0e6a0e05e338b5630894a5f779cabb4f9b"},
    {file = "toml-0.10.2.tar.gz", hash = "sha256:b3bda1d108d5dd99f4a20d24d9c348e91c4db7ab1b749200bded2f839ccbe68f"},
]
tomlkit = [
    {file = "tomlkit-0.7.0-py2.py3-none-any.whl", hash = "sha256:6babbd33b17d5c9691896b0e68159215a9387ebfa938aa3ac42f4a4beeb2b831"},
    {file = "tomlkit-0.7.0.tar.gz", hash = "sha256:ac57f29693fab3e309ea789252fcce3061e19110085aa31af5446ca749325618"},
]
typed-ast = [
    {file = "typed_ast-1.4.1-cp35-cp35m-manylinux1_i686.whl", hash = "sha256:73d785a950fc82dd2a25897d525d003f6378d1cb23ab305578394694202a58c3"},
    {file = "typed_ast-1.4.1-cp35-cp35m-manylinux1_x86_64.whl", hash = "sha256:aaee9905aee35ba5905cfb3c62f3e83b3bec7b39413f0a7f19be4e547ea01ebb"},
    {file = "typed_ast-1.4.1-cp35-cp35m-win32.whl", hash = "sha256:0c2c07682d61a629b68433afb159376e24e5b2fd4641d35424e462169c0a7919"},
    {file = "typed_ast-1.4.1-cp35-cp35m-win_amd64.whl", hash = "sha256:4083861b0aa07990b619bd7ddc365eb7fa4b817e99cf5f8d9cf21a42780f6e01"},
    {file = "typed_ast-1.4.1-cp36-cp36m-macosx_10_9_x86_64.whl", hash = "sha256:269151951236b0f9a6f04015a9004084a5ab0d5f19b57de779f908621e7d8b75"},
    {file = "typed_ast-1.4.1-cp36-cp36m-manylinux1_i686.whl", hash = "sha256:24995c843eb0ad11a4527b026b4dde3da70e1f2d8806c99b7b4a7cf491612652"},
    {file = "typed_ast-1.4.1-cp36-cp36m-manylinux1_x86_64.whl", hash = "sha256:fe460b922ec15dd205595c9b5b99e2f056fd98ae8f9f56b888e7a17dc2b757e7"},
    {file = "typed_ast-1.4.1-cp36-cp36m-manylinux2014_aarch64.whl", hash = "sha256:fcf135e17cc74dbfbc05894ebca928ffeb23d9790b3167a674921db19082401f"},
    {file = "typed_ast-1.4.1-cp36-cp36m-win32.whl", hash = "sha256:4e3e5da80ccbebfff202a67bf900d081906c358ccc3d5e3c8aea42fdfdfd51c1"},
    {file = "typed_ast-1.4.1-cp36-cp36m-win_amd64.whl", hash = "sha256:249862707802d40f7f29f6e1aad8d84b5aa9e44552d2cc17384b209f091276aa"},
    {file = "typed_ast-1.4.1-cp37-cp37m-macosx_10_9_x86_64.whl", hash = "sha256:8ce678dbaf790dbdb3eba24056d5364fb45944f33553dd5869b7580cdbb83614"},
    {file = "typed_ast-1.4.1-cp37-cp37m-manylinux1_i686.whl", hash = "sha256:c9e348e02e4d2b4a8b2eedb48210430658df6951fa484e59de33ff773fbd4b41"},
    {file = "typed_ast-1.4.1-cp37-cp37m-manylinux1_x86_64.whl", hash = "sha256:bcd3b13b56ea479b3650b82cabd6b5343a625b0ced5429e4ccad28a8973f301b"},
    {file = "typed_ast-1.4.1-cp37-cp37m-manylinux2014_aarch64.whl", hash = "sha256:f208eb7aff048f6bea9586e61af041ddf7f9ade7caed625742af423f6bae3298"},
    {file = "typed_ast-1.4.1-cp37-cp37m-win32.whl", hash = "sha256:d5d33e9e7af3b34a40dc05f498939f0ebf187f07c385fd58d591c533ad8562fe"},
    {file = "typed_ast-1.4.1-cp37-cp37m-win_amd64.whl", hash = "sha256:0666aa36131496aed8f7be0410ff974562ab7eeac11ef351def9ea6fa28f6355"},
    {file = "typed_ast-1.4.1-cp38-cp38-macosx_10_15_x86_64.whl", hash = "sha256:d205b1b46085271b4e15f670058ce182bd1199e56b317bf2ec004b6a44f911f6"},
    {file = "typed_ast-1.4.1-cp38-cp38-manylinux1_i686.whl", hash = "sha256:6daac9731f172c2a22ade6ed0c00197ee7cc1221aa84cfdf9c31defeb059a907"},
    {file = "typed_ast-1.4.1-cp38-cp38-manylinux1_x86_64.whl", hash = "sha256:498b0f36cc7054c1fead3d7fc59d2150f4d5c6c56ba7fb150c013fbc683a8d2d"},
    {file = "typed_ast-1.4.1-cp38-cp38-manylinux2014_aarch64.whl", hash = "sha256:7e4c9d7658aaa1fc80018593abdf8598bf91325af6af5cce4ce7c73bc45ea53d"},
    {file = "typed_ast-1.4.1-cp38-cp38-win32.whl", hash = "sha256:715ff2f2df46121071622063fc7543d9b1fd19ebfc4f5c8895af64a77a8c852c"},
    {file = "typed_ast-1.4.1-cp38-cp38-win_amd64.whl", hash = "sha256:fc0fea399acb12edbf8a628ba8d2312f583bdbdb3335635db062fa98cf71fca4"},
    {file = "typed_ast-1.4.1-cp39-cp39-macosx_10_15_x86_64.whl", hash = "sha256:d43943ef777f9a1c42bf4e552ba23ac77a6351de620aa9acf64ad54933ad4d34"},
    {file = "typed_ast-1.4.1-cp39-cp39-macosx_10_9_x86_64.whl", hash = "sha256:92c325624e304ebf0e025d1224b77dd4e6393f18aab8d829b5b7e04afe9b7a2c"},
    {file = "typed_ast-1.4.1-cp39-cp39-manylinux1_i686.whl", hash = "sha256:d648b8e3bf2fe648745c8ffcee3db3ff903d0817a01a12dd6a6ea7a8f4889072"},
    {file = "typed_ast-1.4.1-cp39-cp39-manylinux1_x86_64.whl", hash = "sha256:fac11badff8313e23717f3dada86a15389d0708275bddf766cca67a84ead3e91"},
    {file = "typed_ast-1.4.1-cp39-cp39-manylinux2014_aarch64.whl", hash = "sha256:0d8110d78a5736e16e26213114a38ca35cb15b6515d535413b090bd50951556d"},
    {file = "typed_ast-1.4.1-cp39-cp39-win32.whl", hash = "sha256:b52ccf7cfe4ce2a1064b18594381bccf4179c2ecf7f513134ec2f993dd4ab395"},
    {file = "typed_ast-1.4.1-cp39-cp39-win_amd64.whl", hash = "sha256:3742b32cf1c6ef124d57f95be609c473d7ec4c14d0090e5a5e05a15269fb4d0c"},
    {file = "typed_ast-1.4.1.tar.gz", hash = "sha256:8c8aaad94455178e3187ab22c8b01a3837f8ee50e09cf31f1ba129eb293ec30b"},
]
typing-extensions = [
    {file = "typing_extensions-3.7.4.3-py2-none-any.whl", hash = "sha256:dafc7639cde7f1b6e1acc0f457842a83e722ccca8eef5270af2d74792619a89f"},
    {file = "typing_extensions-3.7.4.3-py3-none-any.whl", hash = "sha256:7cb407020f00f7bfc3cb3e7881628838e69d8f3fcab2f64742a5e76b2f841918"},
    {file = "typing_extensions-3.7.4.3.tar.gz", hash = "sha256:99d4073b617d30288f569d3f13d2bd7548c3a7e4c8de87db09a9d29bb3a4a60c"},
]
urllib3 = [
    {file = "urllib3-1.26.2-py2.py3-none-any.whl", hash = "sha256:d8ff90d979214d7b4f8ce956e80f4028fc6860e4431f731ea4a8c08f23f99473"},
    {file = "urllib3-1.26.2.tar.gz", hash = "sha256:19188f96923873c92ccb987120ec4acaa12f0461fa9ce5d3d0772bc965a39e08"},
]
virtualenv = [
    {file = "virtualenv-20.2.2-py2.py3-none-any.whl", hash = "sha256:54b05fc737ea9c9ee9f8340f579e5da5b09fb64fd010ab5757eb90268616907c"},
    {file = "virtualenv-20.2.2.tar.gz", hash = "sha256:b7a8ec323ee02fb2312f098b6b4c9de99559b462775bc8fe3627a73706603c1b"},
]
webencodings = [
    {file = "webencodings-0.5.1-py2.py3-none-any.whl", hash = "sha256:a0af1213f3c2226497a97e2b3aa01a7e4bee4f403f95be16fc9acd2947514a78"},
    {file = "webencodings-0.5.1.tar.gz", hash = "sha256:b36a1c245f2d304965eb4e0a82848379241dc04b865afcc4aab16748587e1923"},
]
zipp = [
    {file = "zipp-3.4.0-py3-none-any.whl", hash = "sha256:102c24ef8f171fd729d46599845e95c7ab894a4cf45f5de11a44cc7444fb1108"},
    {file = "zipp-3.4.0.tar.gz", hash = "sha256:ed5eee1974372595f9e416cc7bbeeb12335201d8081ca8a0743c954d4446e5cb"},
]<|MERGE_RESOLUTION|>--- conflicted
+++ resolved
@@ -1,71 +1,70 @@
 [[package]]
-category = "dev"
+name = "alabaster"
+version = "0.7.12"
 description = "A configurable sidebar-enabled Sphinx theme"
-name = "alabaster"
-optional = false
-python-versions = "*"
-version = "0.7.12"
-
-[[package]]
-category = "dev"
+category = "dev"
+optional = false
+python-versions = "*"
+
+[[package]]
+name = "appdirs"
+version = "1.4.4"
 description = "A small Python module for determining appropriate platform-specific dirs, e.g. a \"user data dir\"."
-name = "appdirs"
-optional = false
-python-versions = "*"
-version = "1.4.4"
-
-[[package]]
-category = "dev"
+category = "dev"
+optional = false
+python-versions = "*"
+
+[[package]]
+name = "atomicwrites"
+version = "1.4.0"
 description = "Atomic file writes."
-marker = "sys_platform == \"win32\""
-name = "atomicwrites"
+category = "dev"
 optional = false
 python-versions = ">=2.7, !=3.0.*, !=3.1.*, !=3.2.*, !=3.3.*"
-version = "1.4.0"
-
-[[package]]
-category = "dev"
+
+[[package]]
+name = "attrs"
+version = "20.3.0"
 description = "Classes Without Boilerplate"
-name = "attrs"
+category = "dev"
 optional = false
 python-versions = ">=2.7, !=3.0.*, !=3.1.*, !=3.2.*, !=3.3.*"
-version = "20.3.0"
-
-[package.extras]
-dev = ["coverage (>=5.0.2)", "hypothesis", "pympler", "pytest (>=4.3.0)", "six", "zope.interface", "furo", "sphinx", "pre-commit"]
+
+[package.extras]
+dev = ["coverage[toml] (>=5.0.2)", "hypothesis", "pympler", "pytest (>=4.3.0)", "six", "zope.interface", "furo", "sphinx", "pre-commit"]
 docs = ["furo", "sphinx", "zope.interface"]
-tests = ["coverage (>=5.0.2)", "hypothesis", "pympler", "pytest (>=4.3.0)", "six", "zope.interface"]
-tests_no_zope = ["coverage (>=5.0.2)", "hypothesis", "pympler", "pytest (>=4.3.0)", "six"]
-
-[[package]]
-category = "dev"
+tests = ["coverage[toml] (>=5.0.2)", "hypothesis", "pympler", "pytest (>=4.3.0)", "six", "zope.interface"]
+tests_no_zope = ["coverage[toml] (>=5.0.2)", "hypothesis", "pympler", "pytest (>=4.3.0)", "six"]
+
+[[package]]
+name = "babel"
+version = "2.9.0"
 description = "Internationalization utilities"
-name = "babel"
+category = "dev"
 optional = false
 python-versions = ">=2.7, !=3.0.*, !=3.1.*, !=3.2.*, !=3.3.*"
-version = "2.9.0"
 
 [package.dependencies]
 pytz = ">=2015.7"
 
 [[package]]
-category = "dev"
+name = "babelgladeextractor"
+version = "0.7.0"
 description = "Babel l10n support for Glade, GtkBuilder, and .desktop files"
-name = "babelgladeextractor"
-optional = false
-python-versions = "*"
-version = "0.7.0"
+category = "dev"
+optional = false
+python-versions = "*"
 
 [package.dependencies]
 Babel = "*"
 
 [[package]]
-category = "dev"
+name = "black"
+version = "20.8b1"
 description = "The uncompromising code formatter."
-name = "black"
+category = "dev"
 optional = false
 python-versions = ">=3.6"
-version = "20.8b1"
 
 [package.dependencies]
 appdirs = "*"
@@ -82,164 +81,160 @@
 d = ["aiohttp (>=3.3.2)", "aiohttp-cors"]
 
 [[package]]
-category = "dev"
+name = "certifi"
+version = "2020.12.5"
 description = "Python package for providing Mozilla's CA Bundle."
-name = "certifi"
-optional = false
-python-versions = "*"
-version = "2020.12.5"
-
-[[package]]
-category = "dev"
+category = "dev"
+optional = false
+python-versions = "*"
+
+[[package]]
+name = "cfgv"
+version = "3.2.0"
 description = "Validate configuration and produce human readable error messages."
-name = "cfgv"
+category = "dev"
 optional = false
 python-versions = ">=3.6.1"
-version = "3.2.0"
-
-[[package]]
-category = "dev"
+
+[[package]]
+name = "chardet"
+version = "4.0.0"
 description = "Universal encoding detector for Python 2 and 3"
-name = "chardet"
+category = "dev"
 optional = false
 python-versions = ">=2.7, !=3.0.*, !=3.1.*, !=3.2.*, !=3.3.*, !=3.4.*"
-version = "4.0.0"
-
-[[package]]
-category = "dev"
+
+[[package]]
+name = "click"
+version = "7.1.2"
 description = "Composable command line interface toolkit"
-name = "click"
+category = "dev"
 optional = false
 python-versions = ">=2.7, !=3.0.*, !=3.1.*, !=3.2.*, !=3.3.*, !=3.4.*"
-version = "7.1.2"
-
-[[package]]
-category = "dev"
+
+[[package]]
+name = "colorama"
+version = "0.4.4"
 description = "Cross-platform colored terminal text."
-marker = "sys_platform == \"win32\""
-name = "colorama"
+category = "dev"
 optional = false
 python-versions = ">=2.7, !=3.0.*, !=3.1.*, !=3.2.*, !=3.3.*, !=3.4.*"
-version = "0.4.4"
-
-[[package]]
-category = "dev"
+
+[[package]]
+name = "commonmark"
+version = "0.9.1"
 description = "Python parser for the CommonMark Markdown spec"
-name = "commonmark"
-optional = false
-python-versions = "*"
-version = "0.9.1"
-
-[package.extras]
-test = ["flake8 (3.7.8)", "hypothesis (3.55.3)"]
-
-[[package]]
-category = "dev"
+category = "dev"
+optional = false
+python-versions = "*"
+
+[package.extras]
+test = ["flake8 (==3.7.8)", "hypothesis (==3.55.3)"]
+
+[[package]]
+name = "coverage"
+version = "5.3"
 description = "Code coverage measurement for Python"
-name = "coverage"
+category = "dev"
 optional = false
 python-versions = ">=2.7, !=3.0.*, !=3.1.*, !=3.2.*, !=3.3.*, !=3.4.*, <4"
-version = "5.3"
 
 [package.extras]
 toml = ["toml"]
 
 [[package]]
-category = "dev"
+name = "distlib"
+version = "0.3.1"
 description = "Distribution utilities"
-name = "distlib"
-optional = false
-python-versions = "*"
-version = "0.3.1"
-
-[[package]]
-category = "dev"
+category = "dev"
+optional = false
+python-versions = "*"
+
+[[package]]
+name = "docutils"
+version = "0.16"
 description = "Docutils -- Python Documentation Utilities"
-name = "docutils"
+category = "dev"
 optional = false
 python-versions = ">=2.7, !=3.0.*, !=3.1.*, !=3.2.*, !=3.3.*, !=3.4.*"
-version = "0.16"
-
-[[package]]
-category = "dev"
+
+[[package]]
+name = "filelock"
+version = "3.0.12"
 description = "A platform independent file lock."
-name = "filelock"
-optional = false
-python-versions = "*"
-version = "3.0.12"
-
-[[package]]
-category = "dev"
+category = "dev"
+optional = false
+python-versions = "*"
+
+[[package]]
+name = "flake8"
+version = "3.8.4"
 description = "the modular source code checker: pep8 pyflakes and co"
-name = "flake8"
+category = "dev"
 optional = false
 python-versions = "!=3.0.*,!=3.1.*,!=3.2.*,!=3.3.*,>=2.7"
-version = "3.8.4"
-
-[package.dependencies]
+
+[package.dependencies]
+importlib-metadata = {version = "*", markers = "python_version < \"3.8\""}
 mccabe = ">=0.6.0,<0.7.0"
 pycodestyle = ">=2.6.0a1,<2.7.0"
 pyflakes = ">=2.2.0,<2.3.0"
 
-[package.dependencies.importlib-metadata]
-python = "<3.8"
-version = "*"
-
-[[package]]
+[[package]]
+name = "gaphas"
+version = "3.0.0b0"
+description = "Gaphas is a GTK+ based diagramming widget"
 category = "main"
-description = "Gaphas is a GTK+ based diagramming widget"
-name = "gaphas"
 optional = false
 python-versions = ">=3.7,<4.0"
-version = "3.0.0b0"
-
-[package.dependencies]
+
+[package.dependencies]
+pycairo = ">=1.13.0,<2.0.0"
 PyGObject = ">=3.20.0,<4.0.0"
-pycairo = ">=1.13.0,<2.0.0"
 typing-extensions = ">=3.7.4,<4.0.0"
 
 [[package]]
+name = "generic"
+version = "1.0.0"
+description = "Generic programming library for Python"
 category = "main"
-description = "Generic programming library for Python"
-name = "generic"
 optional = false
 python-versions = ">=3.7,<4.0"
-version = "1.0.0"
-
-[[package]]
-category = "dev"
+
+[[package]]
+name = "identify"
+version = "1.5.10"
 description = "File identification library for Python"
-name = "identify"
+category = "dev"
 optional = false
 python-versions = "!=3.0.*,!=3.1.*,!=3.2.*,!=3.3.*,>=2.7"
-version = "1.5.10"
 
 [package.extras]
 license = ["editdistance"]
 
 [[package]]
-category = "dev"
+name = "idna"
+version = "2.10"
 description = "Internationalized Domain Names in Applications (IDNA)"
-name = "idna"
+category = "dev"
 optional = false
 python-versions = ">=2.7, !=3.0.*, !=3.1.*, !=3.2.*, !=3.3.*"
-version = "2.10"
-
-[[package]]
-category = "dev"
+
+[[package]]
+name = "imagesize"
+version = "1.2.0"
 description = "Getting image size from png/jpeg/jpeg2000/gif file"
-name = "imagesize"
+category = "dev"
 optional = false
 python-versions = ">=2.7, !=3.0.*, !=3.1.*, !=3.2.*, !=3.3.*"
-version = "1.2.0"
-
-[[package]]
+
+[[package]]
+name = "importlib-metadata"
+version = "1.7.0"
+description = "Read metadata from Python packages"
 category = "main"
-description = "Read metadata from Python packages"
-name = "importlib-metadata"
 optional = false
 python-versions = "!=3.0.*,!=3.1.*,!=3.2.*,!=3.3.*,!=3.4.*,>=2.7"
-version = "1.7.0"
 
 [package.dependencies]
 zipp = ">=0.5"
@@ -249,33 +244,33 @@
 testing = ["packaging", "pep517", "importlib-resources (>=1.3)"]
 
 [[package]]
-category = "dev"
+name = "iniconfig"
+version = "1.1.1"
 description = "iniconfig: brain-dead simple config-ini parsing"
-name = "iniconfig"
-optional = false
-python-versions = "*"
-version = "1.1.1"
-
-[[package]]
-category = "dev"
+category = "dev"
+optional = false
+python-versions = "*"
+
+[[package]]
+name = "isort"
+version = "5.6.4"
 description = "A Python utility / library to sort Python imports."
-name = "isort"
+category = "dev"
 optional = false
 python-versions = ">=3.6,<4.0"
-version = "5.6.4"
-
-[package.extras]
-colors = ["colorama (>=0.4.3,<0.5.0)"]
+
+[package.extras]
 pipfile_deprecated_finder = ["pipreqs", "requirementslib"]
 requirements_deprecated_finder = ["pipreqs", "pip-api"]
-
-[[package]]
-category = "dev"
+colors = ["colorama (>=0.4.3,<0.5.0)"]
+
+[[package]]
+name = "jinja2"
+version = "2.11.2"
 description = "A very fast and expressive template engine."
-name = "jinja2"
+category = "dev"
 optional = false
 python-versions = ">=2.7, !=3.0.*, !=3.1.*, !=3.2.*, !=3.3.*, !=3.4.*"
-version = "2.11.2"
 
 [package.dependencies]
 MarkupSafe = ">=0.23"
@@ -284,28 +279,28 @@
 i18n = ["Babel (>=0.8)"]
 
 [[package]]
-category = "dev"
+name = "markupsafe"
+version = "1.1.1"
 description = "Safely add untrusted strings to HTML/XML markup."
-name = "markupsafe"
+category = "dev"
 optional = false
 python-versions = ">=2.7,!=3.0.*,!=3.1.*,!=3.2.*,!=3.3.*"
-version = "1.1.1"
-
-[[package]]
-category = "dev"
+
+[[package]]
+name = "mccabe"
+version = "0.6.1"
 description = "McCabe checker, plugin for flake8"
-name = "mccabe"
-optional = false
-python-versions = "*"
-version = "0.6.1"
-
-[[package]]
-category = "dev"
+category = "dev"
+optional = false
+python-versions = "*"
+
+[[package]]
+name = "mypy"
+version = "0.790"
 description = "Optional static typing for Python"
-name = "mypy"
+category = "dev"
 optional = false
 python-versions = ">=3.5"
-version = "0.790"
 
 [package.dependencies]
 mypy-extensions = ">=0.4.3,<0.5.0"
@@ -316,216 +311,202 @@
 dmypy = ["psutil (>=4.0)"]
 
 [[package]]
-category = "dev"
+name = "mypy-extensions"
+version = "0.4.3"
 description = "Experimental type system extensions for programs checked with the mypy typechecker."
-name = "mypy-extensions"
-optional = false
-python-versions = "*"
-version = "0.4.3"
-
-[[package]]
-category = "dev"
+category = "dev"
+optional = false
+python-versions = "*"
+
+[[package]]
+name = "nodeenv"
+version = "1.5.0"
 description = "Node.js virtual environment builder"
-name = "nodeenv"
-optional = false
-python-versions = "*"
-version = "1.5.0"
-
-[[package]]
-category = "dev"
+category = "dev"
+optional = false
+python-versions = "*"
+
+[[package]]
+name = "packaging"
+version = "20.8"
 description = "Core utilities for Python packages"
-name = "packaging"
+category = "dev"
 optional = false
 python-versions = ">=2.7, !=3.0.*, !=3.1.*, !=3.2.*, !=3.3.*"
-version = "20.8"
 
 [package.dependencies]
 pyparsing = ">=2.0.2"
 
 [[package]]
-category = "dev"
+name = "pathspec"
+version = "0.8.1"
 description = "Utility library for gitignore style pattern matching of file paths."
-name = "pathspec"
+category = "dev"
 optional = false
 python-versions = ">=2.7, !=3.0.*, !=3.1.*, !=3.2.*, !=3.3.*, !=3.4.*"
-version = "0.8.1"
-
-[[package]]
-category = "dev"
+
+[[package]]
+name = "pluggy"
+version = "0.13.1"
 description = "plugin and hook calling mechanisms for python"
-name = "pluggy"
+category = "dev"
 optional = false
 python-versions = ">=2.7, !=3.0.*, !=3.1.*, !=3.2.*, !=3.3.*"
-version = "0.13.1"
-
-[package.dependencies]
-[package.dependencies.importlib-metadata]
-python = "<3.8"
-version = ">=0.12"
+
+[package.dependencies]
+importlib-metadata = {version = ">=0.12", markers = "python_version < \"3.8\""}
 
 [package.extras]
 dev = ["pre-commit", "tox"]
 
 [[package]]
-category = "dev"
+name = "pre-commit"
+version = "2.9.3"
 description = "A framework for managing and maintaining multi-language pre-commit hooks."
-name = "pre-commit"
+category = "dev"
 optional = false
 python-versions = ">=3.6.1"
-version = "2.9.3"
 
 [package.dependencies]
 cfgv = ">=2.0.0"
 identify = ">=1.0.0"
+importlib-metadata = {version = "*", markers = "python_version < \"3.8\""}
 nodeenv = ">=0.11.1"
 pyyaml = ">=5.1"
 toml = "*"
 virtualenv = ">=20.0.8"
 
-[package.dependencies.importlib-metadata]
-python = "<3.8"
-version = "*"
-
-[[package]]
-category = "dev"
+[[package]]
+name = "py"
+version = "1.10.0"
 description = "library with cross-python path, ini-parsing, io, code, log facilities"
-name = "py"
+category = "dev"
 optional = false
 python-versions = ">=2.7, !=3.0.*, !=3.1.*, !=3.2.*, !=3.3.*"
-version = "1.10.0"
-
-[[package]]
+
+[[package]]
+name = "pycairo"
+version = "1.20.0"
+description = "Python interface for cairo"
 category = "main"
-description = "Python interface for cairo"
-name = "pycairo"
 optional = false
 python-versions = ">=3.6, <4"
-version = "1.20.0"
-
-[[package]]
-category = "dev"
+
+[[package]]
+name = "pycodestyle"
+version = "2.6.0"
 description = "Python style guide checker"
-name = "pycodestyle"
+category = "dev"
 optional = false
 python-versions = ">=2.7, !=3.0.*, !=3.1.*, !=3.2.*, !=3.3.*"
-version = "2.6.0"
-
-[[package]]
-category = "dev"
+
+[[package]]
+name = "pyflakes"
+version = "2.2.0"
 description = "passive checker of Python programs"
-name = "pyflakes"
+category = "dev"
 optional = false
 python-versions = ">=2.7, !=3.0.*, !=3.1.*, !=3.2.*, !=3.3.*"
-version = "2.2.0"
-
-[[package]]
-category = "dev"
+
+[[package]]
+name = "pygments"
+version = "2.7.3"
 description = "Pygments is a syntax highlighting package written in Python."
-name = "pygments"
+category = "dev"
 optional = false
 python-versions = ">=3.5"
-version = "2.7.3"
-
-[[package]]
+
+[[package]]
+name = "pygobject"
+version = "3.38.0"
+description = "Python bindings for GObject Introspection"
 category = "main"
-description = "Python bindings for GObject Introspection"
-name = "pygobject"
 optional = false
 python-versions = ">=3.5, <4"
-version = "3.38.0"
 
 [package.dependencies]
 pycairo = ">=1.11.1"
 
 [[package]]
-category = "dev"
+name = "pyparsing"
+version = "2.4.7"
 description = "Python parsing module"
-name = "pyparsing"
+category = "dev"
 optional = false
 python-versions = ">=2.6, !=3.0.*, !=3.1.*, !=3.2.*"
-version = "2.4.7"
-
-[[package]]
-category = "dev"
+
+[[package]]
+name = "pytest"
+version = "6.2.1"
 description = "pytest: simple powerful testing with Python"
-name = "pytest"
+category = "dev"
 optional = false
 python-versions = ">=3.6"
-version = "6.2.1"
-
-[package.dependencies]
-atomicwrites = ">=1.0"
+
+[package.dependencies]
+atomicwrites = {version = ">=1.0", markers = "sys_platform == \"win32\""}
 attrs = ">=19.2.0"
-colorama = "*"
+colorama = {version = "*", markers = "sys_platform == \"win32\""}
+importlib-metadata = {version = ">=0.12", markers = "python_version < \"3.8\""}
 iniconfig = "*"
 packaging = "*"
 pluggy = ">=0.12,<1.0.0a1"
 py = ">=1.8.2"
 toml = "*"
 
-[package.dependencies.importlib-metadata]
-python = "<3.8"
-version = ">=0.12"
-
 [package.extras]
 testing = ["argcomplete", "hypothesis (>=3.56)", "mock", "nose", "requests", "xmlschema"]
 
 [[package]]
-category = "dev"
+name = "pytest-cov"
+version = "2.10.1"
 description = "Pytest plugin for measuring coverage."
-name = "pytest-cov"
+category = "dev"
 optional = false
 python-versions = ">=2.7, !=3.0.*, !=3.1.*, !=3.2.*, !=3.3.*, !=3.4.*"
-version = "2.10.1"
 
 [package.dependencies]
 coverage = ">=4.4"
 pytest = ">=4.6"
 
 [package.extras]
-testing = ["fields", "hunter", "process-tests (2.0.2)", "six", "pytest-xdist", "virtualenv"]
-
-[[package]]
-category = "dev"
+testing = ["fields", "hunter", "process-tests (==2.0.2)", "six", "pytest-xdist", "virtualenv"]
+
+[[package]]
+name = "pytest-runner"
+version = "5.2"
 description = "Invoke py.test as distutils command with dependency resolution"
-name = "pytest-runner"
+category = "dev"
 optional = false
 python-versions = ">=2.7"
-version = "5.2"
 
 [package.extras]
 docs = ["sphinx", "jaraco.packaging (>=3.2)", "rst.linker (>=1.9)"]
-testing = ["pytest (>=3.5,<3.7.3 || >3.7.3)", "pytest-checkdocs", "pytest-flake8", "pytest-black-multipy", "pytest-cov", "pytest-virtualenv"]
-
-[[package]]
-category = "dev"
+testing = ["pytest (>=3.5,!=3.7.3)", "pytest-checkdocs", "pytest-flake8", "pytest-black-multipy", "pytest-cov", "pytest-virtualenv"]
+
+[[package]]
+name = "pytz"
+version = "2020.4"
 description = "World timezone definitions, modern and historical"
-name = "pytz"
-optional = false
-python-versions = "*"
-version = "2020.4"
-
-[[package]]
-category = "dev"
+category = "dev"
+optional = false
+python-versions = "*"
+
+[[package]]
+name = "pyyaml"
+version = "5.3.1"
 description = "YAML parser and emitter for Python"
-name = "pyyaml"
+category = "dev"
 optional = false
 python-versions = ">=2.7, !=3.0.*, !=3.1.*, !=3.2.*, !=3.3.*, !=3.4.*"
-version = "5.3.1"
-
-[[package]]
-<<<<<<< HEAD
-=======
+
+[[package]]
 name = "recommonmark"
 version = "0.7.1"
 description = "A docutils-compatibility bridge to CommonMark, enabling you to write CommonMark inside of Docutils & Sphinx projects."
->>>>>>> 136aa48a
-category = "dev"
-description = "A docutils-compatibility bridge to CommonMark, enabling you to write CommonMark inside of Docutils & Sphinx projects."
-name = "recommonmark"
-optional = false
-python-versions = "*"
-version = "0.6.0"
+category = "dev"
+optional = false
+python-versions = "*"
 
 [package.dependencies]
 commonmark = ">=0.8.1"
@@ -533,20 +514,20 @@
 sphinx = ">=1.3.1"
 
 [[package]]
-category = "dev"
+name = "regex"
+version = "2020.11.13"
 description = "Alternative regular expression module, to replace re."
-name = "regex"
-optional = false
-python-versions = "*"
-version = "2020.11.13"
-
-[[package]]
-category = "dev"
+category = "dev"
+optional = false
+python-versions = "*"
+
+[[package]]
+name = "requests"
+version = "2.25.1"
 description = "Python HTTP for Humans."
-name = "requests"
+category = "dev"
 optional = false
 python-versions = ">=2.7, !=3.0.*, !=3.1.*, !=3.2.*, !=3.3.*, !=3.4.*"
-version = "2.25.1"
 
 [package.dependencies]
 certifi = ">=2017.4.17"
@@ -556,43 +537,42 @@
 
 [package.extras]
 security = ["pyOpenSSL (>=0.14)", "cryptography (>=1.3.4)"]
-socks = ["PySocks (>=1.5.6,<1.5.7 || >1.5.7)", "win-inet-pton"]
-
-[[package]]
-category = "dev"
+socks = ["PySocks (>=1.5.6,!=1.5.7)", "win-inet-pton"]
+
+[[package]]
+name = "six"
+version = "1.15.0"
 description = "Python 2 and 3 compatibility utilities"
-name = "six"
+category = "dev"
 optional = false
 python-versions = ">=2.7, !=3.0.*, !=3.1.*, !=3.2.*"
-version = "1.15.0"
-
-[[package]]
-category = "dev"
+
+[[package]]
+name = "snowballstemmer"
+version = "2.0.0"
 description = "This package provides 26 stemmers for 25 languages generated from Snowball algorithms."
-name = "snowballstemmer"
-optional = false
-python-versions = "*"
-version = "2.0.0"
-
-[[package]]
-category = "dev"
+category = "dev"
+optional = false
+python-versions = "*"
+
+[[package]]
+name = "sphinx"
+version = "3.3.1"
 description = "Python documentation generator"
-name = "sphinx"
+category = "dev"
 optional = false
 python-versions = ">=3.5"
-version = "3.3.1"
-
-[package.dependencies]
-Jinja2 = ">=2.3"
-Pygments = ">=2.0"
+
+[package.dependencies]
 alabaster = ">=0.7,<0.8"
 babel = ">=1.3"
-colorama = ">=0.3.5"
+colorama = {version = ">=0.3.5", markers = "sys_platform == \"win32\""}
 docutils = ">=0.12"
 imagesize = "*"
+Jinja2 = ">=2.3"
 packaging = "*"
+Pygments = ">=2.0"
 requests = ">=2.5.0"
-setuptools = "*"
 snowballstemmer = ">=1.1"
 sphinxcontrib-applehelp = "*"
 sphinxcontrib-devhelp = "*"
@@ -607,12 +587,12 @@
 test = ["pytest", "pytest-cov", "html5lib", "typed-ast", "cython"]
 
 [[package]]
-category = "dev"
+name = "sphinx-rtd-theme"
+version = "0.5.0"
 description = "Read the Docs theme for Sphinx"
-name = "sphinx-rtd-theme"
-optional = false
-python-versions = "*"
-version = "0.5.0"
+category = "dev"
+optional = false
+python-versions = "*"
 
 [package.dependencies]
 sphinx = "*"
@@ -621,83 +601,83 @@
 dev = ["transifex-client", "sphinxcontrib-httpdomain", "bump2version"]
 
 [[package]]
-category = "dev"
+name = "sphinxcontrib-applehelp"
+version = "1.0.2"
 description = "sphinxcontrib-applehelp is a sphinx extension which outputs Apple help books"
-name = "sphinxcontrib-applehelp"
+category = "dev"
 optional = false
 python-versions = ">=3.5"
-version = "1.0.2"
 
 [package.extras]
 lint = ["flake8", "mypy", "docutils-stubs"]
 test = ["pytest"]
 
 [[package]]
-category = "dev"
+name = "sphinxcontrib-devhelp"
+version = "1.0.2"
 description = "sphinxcontrib-devhelp is a sphinx extension which outputs Devhelp document."
-name = "sphinxcontrib-devhelp"
+category = "dev"
 optional = false
 python-versions = ">=3.5"
-version = "1.0.2"
 
 [package.extras]
 lint = ["flake8", "mypy", "docutils-stubs"]
 test = ["pytest"]
 
 [[package]]
-category = "dev"
+name = "sphinxcontrib-htmlhelp"
+version = "1.0.3"
 description = "sphinxcontrib-htmlhelp is a sphinx extension which renders HTML help files"
-name = "sphinxcontrib-htmlhelp"
+category = "dev"
 optional = false
 python-versions = ">=3.5"
-version = "1.0.3"
 
 [package.extras]
 lint = ["flake8", "mypy", "docutils-stubs"]
 test = ["pytest", "html5lib"]
 
 [[package]]
-category = "dev"
+name = "sphinxcontrib-jsmath"
+version = "1.0.1"
 description = "A sphinx extension which renders display math in HTML via JavaScript"
-name = "sphinxcontrib-jsmath"
+category = "dev"
 optional = false
 python-versions = ">=3.5"
-version = "1.0.1"
 
 [package.extras]
 test = ["pytest", "flake8", "mypy"]
 
 [[package]]
-category = "dev"
+name = "sphinxcontrib-qthelp"
+version = "1.0.3"
 description = "sphinxcontrib-qthelp is a sphinx extension which outputs QtHelp document."
-name = "sphinxcontrib-qthelp"
+category = "dev"
 optional = false
 python-versions = ">=3.5"
-version = "1.0.3"
 
 [package.extras]
 lint = ["flake8", "mypy", "docutils-stubs"]
 test = ["pytest"]
 
 [[package]]
-category = "dev"
+name = "sphinxcontrib-serializinghtml"
+version = "1.1.4"
 description = "sphinxcontrib-serializinghtml is a sphinx extension which outputs \"serialized\" HTML files (json and pickle)."
-name = "sphinxcontrib-serializinghtml"
+category = "dev"
 optional = false
 python-versions = ">=3.5"
-version = "1.1.4"
 
 [package.extras]
 lint = ["flake8", "mypy", "docutils-stubs"]
 test = ["pytest"]
 
 [[package]]
+name = "tinycss2"
+version = "1.1.0"
+description = "tinycss2"
 category = "main"
-description = "tinycss2"
-name = "tinycss2"
 optional = false
 python-versions = ">=3.6"
-version = "1.1.0"
 
 [package.dependencies]
 webencodings = ">=0.4"
@@ -707,100 +687,93 @@
 test = ["pytest", "pytest-cov", "pytest-flake8", "pytest-isort", "coverage"]
 
 [[package]]
-category = "dev"
+name = "toml"
+version = "0.10.2"
 description = "Python Library for Tom's Obvious, Minimal Language"
-name = "toml"
+category = "dev"
 optional = false
 python-versions = ">=2.6, !=3.0.*, !=3.1.*, !=3.2.*"
-version = "0.10.2"
-
-[[package]]
-category = "dev"
+
+[[package]]
+name = "tomlkit"
+version = "0.7.0"
 description = "Style preserving TOML library"
-name = "tomlkit"
+category = "dev"
 optional = false
 python-versions = ">=2.7, !=3.0.*, !=3.1.*, !=3.2.*, !=3.3.*, !=3.4.*"
-version = "0.7.0"
-
-[[package]]
-category = "dev"
+
+[[package]]
+name = "typed-ast"
+version = "1.4.1"
 description = "a fork of Python 2 and 3 ast modules with type comment support"
-name = "typed-ast"
-optional = false
-python-versions = "*"
-version = "1.4.1"
-
-[[package]]
+category = "dev"
+optional = false
+python-versions = "*"
+
+[[package]]
+name = "typing-extensions"
+version = "3.7.4.3"
+description = "Backported and Experimental Type Hints for Python 3.5+"
 category = "main"
-description = "Backported and Experimental Type Hints for Python 3.5+"
-name = "typing-extensions"
-optional = false
-python-versions = "*"
-version = "3.7.4.3"
-
-[[package]]
-category = "dev"
+optional = false
+python-versions = "*"
+
+[[package]]
+name = "urllib3"
+version = "1.26.2"
 description = "HTTP library with thread-safe connection pooling, file post, and more."
-name = "urllib3"
+category = "dev"
 optional = false
 python-versions = ">=2.7, !=3.0.*, !=3.1.*, !=3.2.*, !=3.3.*, !=3.4.*, <4"
-version = "1.26.2"
 
 [package.extras]
 brotli = ["brotlipy (>=0.6.0)"]
 secure = ["pyOpenSSL (>=0.14)", "cryptography (>=1.3.4)", "idna (>=2.0.0)", "certifi", "ipaddress"]
-socks = ["PySocks (>=1.5.6,<1.5.7 || >1.5.7,<2.0)"]
-
-[[package]]
-category = "dev"
+socks = ["PySocks (>=1.5.6,!=1.5.7,<2.0)"]
+
+[[package]]
+name = "virtualenv"
+version = "20.2.2"
 description = "Virtual Python Environment builder"
-name = "virtualenv"
+category = "dev"
 optional = false
 python-versions = "!=3.0.*,!=3.1.*,!=3.2.*,!=3.3.*,>=2.7"
-version = "20.2.2"
 
 [package.dependencies]
 appdirs = ">=1.4.3,<2"
 distlib = ">=0.3.1,<1"
 filelock = ">=3.0.0,<4"
+importlib-metadata = {version = ">=0.12", markers = "python_version < \"3.8\""}
 six = ">=1.9.0,<2"
-
-[package.dependencies.importlib-metadata]
-python = "<3.8"
-version = ">=0.12"
 
 [package.extras]
 docs = ["proselint (>=0.10.2)", "sphinx (>=3)", "sphinx-argparse (>=0.2.5)", "sphinx-rtd-theme (>=0.4.3)", "towncrier (>=19.9.0rc1)"]
 testing = ["coverage (>=4)", "coverage-enable-subprocess (>=1)", "flaky (>=3)", "pytest (>=4)", "pytest-env (>=0.6.2)", "pytest-freezegun (>=0.4.1)", "pytest-mock (>=2)", "pytest-randomly (>=1)", "pytest-timeout (>=1)", "pytest-xdist (>=1.31.0)", "packaging (>=20.0)", "xonsh (>=0.9.16)"]
 
 [[package]]
+name = "webencodings"
+version = "0.5.1"
+description = "Character encoding aliases for legacy web content"
 category = "main"
-description = "Character encoding aliases for legacy web content"
-name = "webencodings"
-optional = false
-python-versions = "*"
-version = "0.5.1"
-
-[[package]]
+optional = false
+python-versions = "*"
+
+[[package]]
+name = "zipp"
+version = "3.4.0"
+description = "Backport of pathlib-compatible object wrapper for zip files"
 category = "main"
-description = "Backport of pathlib-compatible object wrapper for zip files"
-name = "zipp"
 optional = false
 python-versions = ">=3.6"
-version = "3.4.0"
 
 [package.extras]
 docs = ["sphinx", "jaraco.packaging (>=3.2)", "rst.linker (>=1.9)"]
-testing = ["pytest (>=3.5,<3.7.3 || >3.7.3)", "pytest-checkdocs (>=1.2.3)", "pytest-flake8", "pytest-cov", "jaraco.test (>=3.2.0)", "jaraco.itertools", "func-timeout", "pytest-black (>=0.3.7)", "pytest-mypy"]
+testing = ["pytest (>=3.5,!=3.7.3)", "pytest-checkdocs (>=1.2.3)", "pytest-flake8", "pytest-cov", "jaraco.test (>=3.2.0)", "jaraco.itertools", "func-timeout", "pytest-black (>=0.3.7)", "pytest-mypy"]
 
 [metadata]
-content-hash = "caaf3bd4e83577291149b30fc2ce09614ff2a00d64ea169e6c6f79e04947688b"
-lock-version = "1.0"
+lock-version = "1.1"
 python-versions = "^3.7"
-<<<<<<< HEAD
-=======
-content-hash = "bc7c8a42ddda6619bbffca459b7a985f7332e6f4124d9899fd5946c3d1302770"
->>>>>>> 136aa48a
+content-hash = "282d8ceea958000e412ed575562ff7b21ff540f5aaf1b991ed7bc0dcc5f4de0b"
 
 [metadata.files]
 alabaster = [
@@ -969,11 +942,6 @@
     {file = "MarkupSafe-1.1.1-cp37-cp37m-manylinux1_x86_64.whl", hash = "sha256:ba59edeaa2fc6114428f1637ffff42da1e311e29382d81b339c1817d37ec93c6"},
     {file = "MarkupSafe-1.1.1-cp37-cp37m-win32.whl", hash = "sha256:b00c1de48212e4cc9603895652c5c410df699856a2853135b3967591e4beebc2"},
     {file = "MarkupSafe-1.1.1-cp37-cp37m-win_amd64.whl", hash = "sha256:9bf40443012702a1d2070043cb6291650a0841ece432556f784f004937f0f32c"},
-    {file = "MarkupSafe-1.1.1-cp38-cp38-macosx_10_9_x86_64.whl", hash = "sha256:6788b695d50a51edb699cb55e35487e430fa21f1ed838122d722e0ff0ac5ba15"},
-    {file = "MarkupSafe-1.1.1-cp38-cp38-manylinux1_i686.whl", hash = "sha256:cdb132fc825c38e1aeec2c8aa9338310d29d337bebbd7baa06889d09a60a1fa2"},
-    {file = "MarkupSafe-1.1.1-cp38-cp38-manylinux1_x86_64.whl", hash = "sha256:13d3144e1e340870b25e7b10b98d779608c02016d5184cfb9927a9f10c689f42"},
-    {file = "MarkupSafe-1.1.1-cp38-cp38-win32.whl", hash = "sha256:596510de112c685489095da617b5bcbbac7dd6384aeebeda4df6025d0256a81b"},
-    {file = "MarkupSafe-1.1.1-cp38-cp38-win_amd64.whl", hash = "sha256:e8313f01ba26fbbe36c7be1966a7b7424942f670f38e666995b88d012765b9be"},
     {file = "MarkupSafe-1.1.1.tar.gz", hash = "sha256:29872e92839765e546828bb7754a68c418d927cd064fd4708fab9fe9c8bb116b"},
 ]
 mccabe = [
@@ -1081,8 +1049,6 @@
     {file = "PyYAML-5.3.1-cp37-cp37m-win_amd64.whl", hash = "sha256:73f099454b799e05e5ab51423c7bcf361c58d3206fa7b0d555426b1f4d9a3eaf"},
     {file = "PyYAML-5.3.1-cp38-cp38-win32.whl", hash = "sha256:06a0d7ba600ce0b2d2fe2e78453a470b5a6e000a985dd4a4e54e436cc36b0e97"},
     {file = "PyYAML-5.3.1-cp38-cp38-win_amd64.whl", hash = "sha256:95f71d2af0ff4227885f7a6605c37fd53d3a106fcab511b8860ecca9fcf400ee"},
-    {file = "PyYAML-5.3.1-cp39-cp39-win32.whl", hash = "sha256:ad9c67312c84def58f3c04504727ca879cb0013b2517c85a9a253f0cb6380c0a"},
-    {file = "PyYAML-5.3.1-cp39-cp39-win_amd64.whl", hash = "sha256:6034f55dab5fea9e53f436aa68fa3ace2634918e8b5994d82f3621c04ff5ed2e"},
     {file = "PyYAML-5.3.1.tar.gz", hash = "sha256:b8eac752c5e14d3eca0e6dd9199cd627518cb5ec06add0de9d32baeee6fe645d"},
 ]
 recommonmark = [
@@ -1196,28 +1162,19 @@
     {file = "typed_ast-1.4.1-cp36-cp36m-macosx_10_9_x86_64.whl", hash = "sha256:269151951236b0f9a6f04015a9004084a5ab0d5f19b57de779f908621e7d8b75"},
     {file = "typed_ast-1.4.1-cp36-cp36m-manylinux1_i686.whl", hash = "sha256:24995c843eb0ad11a4527b026b4dde3da70e1f2d8806c99b7b4a7cf491612652"},
     {file = "typed_ast-1.4.1-cp36-cp36m-manylinux1_x86_64.whl", hash = "sha256:fe460b922ec15dd205595c9b5b99e2f056fd98ae8f9f56b888e7a17dc2b757e7"},
-    {file = "typed_ast-1.4.1-cp36-cp36m-manylinux2014_aarch64.whl", hash = "sha256:fcf135e17cc74dbfbc05894ebca928ffeb23d9790b3167a674921db19082401f"},
     {file = "typed_ast-1.4.1-cp36-cp36m-win32.whl", hash = "sha256:4e3e5da80ccbebfff202a67bf900d081906c358ccc3d5e3c8aea42fdfdfd51c1"},
     {file = "typed_ast-1.4.1-cp36-cp36m-win_amd64.whl", hash = "sha256:249862707802d40f7f29f6e1aad8d84b5aa9e44552d2cc17384b209f091276aa"},
     {file = "typed_ast-1.4.1-cp37-cp37m-macosx_10_9_x86_64.whl", hash = "sha256:8ce678dbaf790dbdb3eba24056d5364fb45944f33553dd5869b7580cdbb83614"},
     {file = "typed_ast-1.4.1-cp37-cp37m-manylinux1_i686.whl", hash = "sha256:c9e348e02e4d2b4a8b2eedb48210430658df6951fa484e59de33ff773fbd4b41"},
     {file = "typed_ast-1.4.1-cp37-cp37m-manylinux1_x86_64.whl", hash = "sha256:bcd3b13b56ea479b3650b82cabd6b5343a625b0ced5429e4ccad28a8973f301b"},
-    {file = "typed_ast-1.4.1-cp37-cp37m-manylinux2014_aarch64.whl", hash = "sha256:f208eb7aff048f6bea9586e61af041ddf7f9ade7caed625742af423f6bae3298"},
     {file = "typed_ast-1.4.1-cp37-cp37m-win32.whl", hash = "sha256:d5d33e9e7af3b34a40dc05f498939f0ebf187f07c385fd58d591c533ad8562fe"},
     {file = "typed_ast-1.4.1-cp37-cp37m-win_amd64.whl", hash = "sha256:0666aa36131496aed8f7be0410ff974562ab7eeac11ef351def9ea6fa28f6355"},
     {file = "typed_ast-1.4.1-cp38-cp38-macosx_10_15_x86_64.whl", hash = "sha256:d205b1b46085271b4e15f670058ce182bd1199e56b317bf2ec004b6a44f911f6"},
     {file = "typed_ast-1.4.1-cp38-cp38-manylinux1_i686.whl", hash = "sha256:6daac9731f172c2a22ade6ed0c00197ee7cc1221aa84cfdf9c31defeb059a907"},
     {file = "typed_ast-1.4.1-cp38-cp38-manylinux1_x86_64.whl", hash = "sha256:498b0f36cc7054c1fead3d7fc59d2150f4d5c6c56ba7fb150c013fbc683a8d2d"},
-    {file = "typed_ast-1.4.1-cp38-cp38-manylinux2014_aarch64.whl", hash = "sha256:7e4c9d7658aaa1fc80018593abdf8598bf91325af6af5cce4ce7c73bc45ea53d"},
     {file = "typed_ast-1.4.1-cp38-cp38-win32.whl", hash = "sha256:715ff2f2df46121071622063fc7543d9b1fd19ebfc4f5c8895af64a77a8c852c"},
     {file = "typed_ast-1.4.1-cp38-cp38-win_amd64.whl", hash = "sha256:fc0fea399acb12edbf8a628ba8d2312f583bdbdb3335635db062fa98cf71fca4"},
     {file = "typed_ast-1.4.1-cp39-cp39-macosx_10_15_x86_64.whl", hash = "sha256:d43943ef777f9a1c42bf4e552ba23ac77a6351de620aa9acf64ad54933ad4d34"},
-    {file = "typed_ast-1.4.1-cp39-cp39-macosx_10_9_x86_64.whl", hash = "sha256:92c325624e304ebf0e025d1224b77dd4e6393f18aab8d829b5b7e04afe9b7a2c"},
-    {file = "typed_ast-1.4.1-cp39-cp39-manylinux1_i686.whl", hash = "sha256:d648b8e3bf2fe648745c8ffcee3db3ff903d0817a01a12dd6a6ea7a8f4889072"},
-    {file = "typed_ast-1.4.1-cp39-cp39-manylinux1_x86_64.whl", hash = "sha256:fac11badff8313e23717f3dada86a15389d0708275bddf766cca67a84ead3e91"},
-    {file = "typed_ast-1.4.1-cp39-cp39-manylinux2014_aarch64.whl", hash = "sha256:0d8110d78a5736e16e26213114a38ca35cb15b6515d535413b090bd50951556d"},
-    {file = "typed_ast-1.4.1-cp39-cp39-win32.whl", hash = "sha256:b52ccf7cfe4ce2a1064b18594381bccf4179c2ecf7f513134ec2f993dd4ab395"},
-    {file = "typed_ast-1.4.1-cp39-cp39-win_amd64.whl", hash = "sha256:3742b32cf1c6ef124d57f95be609c473d7ec4c14d0090e5a5e05a15269fb4d0c"},
     {file = "typed_ast-1.4.1.tar.gz", hash = "sha256:8c8aaad94455178e3187ab22c8b01a3837f8ee50e09cf31f1ba129eb293ec30b"},
 ]
 typing-extensions = [
