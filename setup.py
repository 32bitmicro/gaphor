--- conflicted
+++ resolved
@@ -69,11 +69,7 @@
     package_data={"": ["LICENSE.txt", "*.xml", "*.png"]},
     include_package_data=True,
     install_requires=[
-<<<<<<< HEAD
         "pycairo >= 1.16.3",
-=======
-        "pycairo >= 1.18.0",
->>>>>>> 7bdbf370
         "PyGObject >= 3.30.0",
         "gaphas >= 1.0.0",
         "zope.component >= 3.4.0",
