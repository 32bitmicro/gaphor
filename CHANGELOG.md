2.22.0
------
<<<<<<< HEAD
- Proxy port improvements
- Add preferences for overriding dark mode and language to English
- Add members in model browser
- Make line selection easier by increasing tolerance
- Make model loading more lenient
- Remove duplicated elements in Component.provided property
- Replace Black, check toml, isort, and refurb with Ruff
- macOS: fix About dialog links
- macOS: upgrade notarization from altool to notarytool
- Upgrade to libadwaita 1.4.0
- Update Sphinx to version 6.0
- Update PyInstaller to version 6.1
- Clean up transactional event handling
- Use defusedxml to avoid loading potentially dangerous xml
- Update Portuguese (Brazilian), Italian, Tamil,
=======
- Add proxy port to the closest port owning item
- Allow adding existing proxy port on the owning block's property
- Fix proxy port drag icon
- Allow removing proxy port element only if the item from any diagram gets removed
- Add allocations toolbox with allocate relationship item
>>>>>>> 13bcd070

2.21.0
------
- Add picture as core element
- Move diagram elements with the arrow keys
- Add interface block to element creation menu
- Support state entry, exit, and do behavior selection via dropdown
- Add feature to align diagram elements
- Display type of element in the properties panel
- Removed unnecessary operations and attributes for requirements
- Enable macOS keybindings again
- Fix missing derive relationship icon in the model browser
- Fix block not showing parts and references
- Fixed Profile is created instead of Stereotype in model browser
- Add ownership rules to DirectedRelationshipPropertyPath.targetContext
- Add tests and fix `Component.required`
- Present the Greeter, instead of only making it visible
- Fix derive-reqt model browser icon
- Improve coverage reporting
- Add system style sheet to the documentation

2.20.0
------
- Add ValueSpecificationAction
- New element creation through model browser
- Interface block support on diagram
- Constrain SysML diagram creation in the model explorer to conform with SysML 1.6 specification
- Add type selection for Lifelines
- Support SysMLDiagram type and diagram type specific header formatting
- Pin type multiplicity
- Deep copy for packages and diagrams
- Add Direct association to toolbar menu
- Add CallBehaviorAction to Activity profile
- Add operations compartment to Blocks
- Toggle visibility of ProxyPort type
- Provide value for 'Show value' in properties page
- Format pins by their name
- Do not remove unused Packages with children
- Fix: tree view should not collapse when an element is deleted
- Fix: only open model browser elements with a model element
- Upgrade Gvsbuild to 2023.7.1
- Update minimal Python version to 3.10
- Fix: ensure a newly placed item is no longer a dropzone item
- Fix: incorrect filling between shapes
- Fix: weird pin rendering
- Fix: diagram background shouldn't be shared between open models
- Fix: activity parameter node is always stuck to the activity when moving
- Fix: notes should be applied to model elements and will be named "Note"
- Fix: error when inverting association
- Update Croatian translations

2.19.3
------
- Windows: Fix missing toolbar icons
- Fix loading of ProxyPorts with informationFlow attached
- Fix to resolve CSS style variables before using the values

2.19.2
------
- Add SysML Requirements trace derived unions
- Fix Parameter Node and Execution Specification with Dark mode
- Scale parameter nodes to contain long names
- Lenient derived unions
- Fix segfault by reverting Gtk.ListVew for Parameters
- Fix connect interaction fragments
- chore: clean up deprecated properties from UIComponent
- Add Python 3.12 Support, Update Poetry to version 1.5.1
- Apply security best practices to GitHub Actions
- Create a Security Policy and Run Scorecard Checks
- Only use mature translations for released versions of Gaphor
- Update Spanish, Hungarian, and Finnish translations
- Fix scaling of Activity Parameter nodes

2.19.1
------
- Fix: order is preserved when undoing a change
- Actions: ObjectNode now also connects to decision/merge and join/fork nodes.
- Fix: ports should be nested under properties
- Experimental: support for plugins
- Add fullscreen mode with F11
- Remove Tkinter from packaging

2.19.0
------
- Dropped support for AppImage
- Add Information Flow support for Associations
- Interactions: fixed DnD for partially connected messages
- Restore CSS auto-complete
- Docs: A coffee machine tutorial has been added
- Make model loading more lenient to model corruption
- CLI: export diagrams and run scripts within Gaphor
- Enable PyPI Trusted Publisher
- Replace deprecated Gtk.TreeView with ListView: Activity Parameter Nodes
- Use consistent naming for element_factory in storage module
- Use new style Dropdowns for selecting items in property editor
- Updates to translations

2.18.1
------
- Make operations visible on Blocks
- A quick fix for crashes in the CSS editor, disable autocomplete
- Fix doc translation catalogs not found
- Fix encoding warnings for no encoding argument
- Update AppImage build with GTK 4.10
- Add non-goals to README
- Enable translation of docs, and add Crotian, German, and Dutch
- Updates to most translations and add Tamil

2.18.0
------
- Support for manually resolving Git merge conflicts
- Drop support for GTK3, bundle macOS with GTK4
- Enable middle-click mouse scrolling of diagrams
- Support for changing the spoken language in a model
- Add diagrams in diagrams
- Upgrade development build to GNOME 44
- Clean up application architecture for copy service
- Css editor dark mode
- macOS: update notarize, staple, and cert actions
- Just load modules for gaphor.modules entry points
- Finnish, Dutch, Spanish, Polish, Portuguese (BRA) translation update
- Toggle the "no tabs" background based on notebook activity
- Fix drag from model browser
- Fix orthogonal lines during copy/paste
- Update diagram directly when partitions change
- Make main window always available to avoid warnings

2.17.0
------
- Add support for diagram metadata
- macOS: Fix freeze creating new diagram
- Properly unsubscribe when property page is removed
- Package GSettings daemon schemas for AppImage
- Consider only default modifiers in toolbox shortcuts
- New status page icon
- Workaround removing skip-changelog labels
- Update gvsbuild to version 2023.2.0
- meta: Add .doap-file
- Update "Keep model in sync" design principle
- Update to using the GNOME Code of Conduct
- Add Polish translation
- Spanish, Dutch, Croatian, Turkish, and German Translation Updates

2.16.0
------
- Automatic switching to dark mode in diagrams
- Add Model browser multi select and popup menu
- Refactor and improve model browser
- Use normal + icon for new diagram dropdown
- Add support for CSS variables and named colors
- Apply development mode for dev releases
- Show diagram name in header
- Show something when no diagrams are opened
- Fix the packaged data dirs
- Stabilize macOS/GTK tests
- Add a comments option to our documentation
- Split tips in to multiple labels
- Win and macOS: Fix wrong language selected when region not default
- Fix translation warning never logged with missing mo files
- Spanish, Russian, Hungarian, Czech translation update

2.15.0
------
- Add basic git merge conflict support by asking which model to load
- Improvements to CSS autocomplete with function completion
- Insert colons, spaces, and () automatically for CSS autocomplete
- Use native file chooser in Windows
- Fix translations not loading in Windows, macOS, and AppImage
- Fix PyInstaller versionfile parse error with pre-release versions
- Update CI to publish to PyPI after all other jobs have passed
- Replace pytest-mock with monkeypatch for tests
- Fix PEP597 encoding warnings
- Fix regression that caused line handles to not snap to elements
- Add Turkish, and update French, Russian, and Swedish translations
- Remove translation Makefile

2.14.2
------
- Fix macOS release failed

2.14.1
------
- Add autocompletion for CSS properties
- Fix coredumps on Flatpak
- Hide New Package menu unless package selected
- Update Getting Started pages
- Spanish translation update

2.14.0
------
- Simplify the greeter and provide more info to new users
- New element handle and toolbox styles
- Use system fonts by default for diagrams
- Add tooltips to the application header icons
- Make sequence diagram messages horizontal by default
- Make keyboard shortcuts more standard especially on macOS
- macOS: cursor shortcuts for text entry widgets
- Load template as part of CI self-test
- Update docs to make it more clear how to edit CSS
- Switch doc style to Furo
- Add custom style sheet language
- Support non-standard Sphinx directory structures
- Continue to make model loading and saving more reliable
- Move Control Flow line style to CSS
- Do not auto-layout sequence diagrams
- Use new actions/cache/(save|restore)
- Remove querymixin from modeling lists
- Improve Windows build reliability by limiting cores to 2
- Croatian, Hungarian, Czech, Swedish, and Finnish translation updates

2.13.0
------
- Auto-layout for diagrams
- Relations to actors can connect below actor name
- Export to EPS
- Zoom with Ctrl+scroll wheel works again
- Recent files is disabled if none are present
- Windows and AppImage are upgraded to GTK4
- Update packaging to use Python 3.11
- Many GTK4 improvements: About window, diagram tabs, message dialogs
- Ensure toolbox is always visible
- Add additional tests around architectural rules
- Many translation updates and bug fixes

2.12.1
------
- Fix/move connected handle
- Fix error when disconnecting line with multiple segments
- Fail CI build if Windows certificate signing fails
- namespace.py: Actually set properties for rectangle
- Update Shortcuts window

2.12.0
------
- GTK4 is now the default for Flatpak; Windows, macOS, and AppImage still use GTK3
- Save folder is remembered across save actions
- State machine functionality has been expanded, including support for regions
- Resize of partition keeps actions in the same swimlane
- Activities (behaviors) can be assigned to classifiers
- Stereotypes can be inherited from other stereotypes
- Many GTK4 fixes: rename, search, instant editors
- Many translation updates

2.11.0
------
- Add Copy/Paste for GTK4
- Make dialogs work with GTK4
- Fix instant editors for GTK4
- Update list view for GTK4
- Make SysML Enumerations also ValueTypes
- Add union types
- Let Gaphor check for its own health
- Add error reports window
- Add element to diagram by double click
- Ensure all models are saved with UTF-8 encoding
- Fix states can't transition to themselves
- Fix unlinking elements from the model
- Fix issue with fully pasting a diagram
- Fix scroll speed for touch screens
- Fix codeql warnings and error
- Improve text placement for Associations
- Enable additional pre-commit hooks
- Add example in docs of color for comments using CSS
- Hungarian translation updates

2.10.0
------
- Pin support for activity diagram
- Add Activity item to diagram
- Allow to drag and drop all elements from tree view to diagram
- Codegen use all defined modeling languages
- Fix diagram dependency cycle
- Add Skip Duplicate Action and Release-Drafter Permissions
- Update permissions for CodeQL GitHub Action
- Include all diagram items in test model
- Fix GTK4 property page layouts
- Use official RAAML logo in greeter
- Relation metadata to allow better reuse
- Rename relationship connector base classes
- Add design principles to docs
- French, Finnish, Croatian translation update

2.9.2
-----
- Fix Windows build

2.9.1
-----
- Fix bad release of version 2.9.0
- Cleanup try except blocks and add more f-strings

2.9.0
-----
- Separate Control and Object Flow
- Automatically select dark mode for macOS and Windows
- Automatically Enable Rename Prompt for Newly Created Diagrams
- New group function for element grouping
- Simulate user behavior with Hypothesis and fix uncovered bugs
- Proxyport: update ports when proxyport is moved
- Fix AppImage Crashes on Save Command
- Improve reconnect for relationships
- Update connection behavior for Association
- Enable preferences shortcut
- Rename Component Toolbox to Deployment
- Update Finnish, Spanish, Croation, and German translatio

2.8.2
-----
- Fix splitting of lines
- Update README to reflect new functionality
- Add additional strings to translations
- Update Hungarian, Spanish, and Finnish translations

2.8.1
-----
- Fix Gaphor fails to load when launched in German
- Simplify the greeter dialogs
- Update Hungarian, Finnish, and Chinese (Simplified) translations

2.8.0
-----
- Add diagram type support
- Improve the welcoming experience with a greeter window and starting templates
- Add a Magnet-tool
- Support SysML Item flow
- Stereotypes for ItemFlow properties
- Full Copy/Paste of model elements
- Allow for deleting elements in the tree view
- Allocation of structural types to swimlane partitions
- User notification when model elements are automatically removed
- Store toolbox settings per modeling language
- Grow item when an item is dropped on it
- Add "values" compartment to Block item and set a minimal height for compartments
- Support empty square bracket notation in an Operation
- New code generator
- Fix AppImage GLIBC Error on Older Distro Versions
- Fix Sequence diagram loading when message is close to lifeline body
- Support for loading .gaphor files directly from the macOS Finder
- Fix positions of nested items during undo
- Fix ownership of Connector, ProxyPort, and ItemFlow
- Improve GTK4 compatibility
- Improve clarity of syntax for attributes and operations using a popover
- Clean up Toolbox and remove some legacy code
- Invert association creation
- Ensure model consistency on save and fork node loading fixes
- Core as a separate ModelingLanguage
- Use symbolic close icon for notebook tabs
- Update to latest gvsbuild, switch to wingtk repo
- Spanish, Hungarian, Finnish, Dutch, Portuguese, Croation, Espanian, and Galician translations updates
- Add Chinese (Simplified) translation

2.7.1
-----
- Fix lines don't disconnect when moved
- No GTK required anymore for generating docs
- Update Python to 3.10.0
- Spanish translation updates

2.7.0
-----
- Add Reflexive Message item for Interactions
- Allow messages to move freely on Lifeline and ExecutionSpec
- Pop-up element name editor on creation of a new element
- Add option to show underlying DecisionNode type
- Add InformationFlow for Connectors
- Swap relationship direction for Generalization, Dependency, Import, Include, and Extend
- Use Jedi for autocomplete in the Python Console
- Sphinx directive for embedding Gaphor models into docs
- Fix lifeline ordering when not all items are linked in a diagram
- Allow generalizations to be reused
- Allow auto-generated elements (Activity, State Machine, Interaction, Region) to be removed
- Fix Windows build by updating to Python 3.9.9
- Emit events for Diagram.ownedPresentation and Presentation.diagram after element creation
- Show underlying DecisionNode type
- Add documentation dependencies to pyproject.toml
- Move enumeration layout to UML.classes
- Rename packaging to _packaging
- Remove names for initial/final nodes
- Update to latest gvsbuild
- Update to PyInstaller 4.6
- Add gtksourceview to Windows docs
- Fix Python 3.10 warnings
- Fix indentation in Style Sheet docs
- Expand the number of strings translated
- Hungarian, Spanish, Japanese, Finnish, and Croatian translation updates

2.6.5
-----
- Update style sheet editor to be a code editor
- Update strings to improve ability to translate
- Ensure all relationships are brought to top
- Fix errors in Italian translation which prevented model saving
- Add association end properties to editor pane
- Restore rename right click option to diagrams in tree view
- Add Japanese translation
- Update Hungarian, Croatian, and Spanish translations

2.6.4
-----
- Fix Flatpak build failure by reverting to previous dependencies

2.6.3
-----
- Fix about dialog logo
- Add translation of more elements
- Remove importlib_metadata dependency
- Simpler services for about dialog
- Up typing compliance to 3.9, and remove typing_extensions
- Finnish translation updates

2.6.2
-----
- Fix localization of UI files
- Fix icons in dark mode
- Update Spanish, Finnish, Hugarian, and Portuguese (Br) translations

2.6.1
-----
- Display guard conditions in square brackets
- Use flat buttons in the header bar
- Fix translation support
- Fix drag and drop of elements does not work on diagrams
- Fix parameter is incorrect error with ";;" in path
- Fix fork/join node incorrectly rotates
- Fix close button on about dialog doesn't work in Windows
- Fix wrong label is displayed when object node ordering is enabled
- Improve inline editor undo/redo behavior
- Fixed closing of about dialog
- Add VSCode debug instructions for Windows
- Rename usage of Partitions to Swimlanes
- Update Dutch and Hungarian Translations
- Croatian translation updates
- Simplify attribute and enumeration lookup

2.6.0
-----
- Improve zoom and pan for mouse
- Add Finnish, Galician, Hungarian, and Korean, update Spanish translations
- Fix disappearing elements from tree view on Windows
- Convert CI from mingw to gvsbuild
- Upgrade Windows Build Script from Bash to Python
- Refactor GitHub Actions to use composite actions
- Add translations for UI files
- Add information flows to UML model
- Add extra rules to avoid cyclic references
- Fix typo in UML.gaphor
- Refactor class property pages in to multiple modules
- Fix Windows and other developer documentation updates
- Enable pyupgrade
- Update the README for Flatpak string translation
- Fix documentation build errors, update dependencies

2.5.1
-----
- Fix app release signing in Windows and macOS

2.5.0
-----
- Add initial support for STPA in RAAML
- Add support for notes in property pages and attributes
- Allow for diagrams to be nested under all elements
- Fix delete and undo of a diagram
- Rename C4ContainerDatabaseItem to C4DatabaseItem
- Cleanup model loading
- Change diagram item management to the element factory
- Organize and simplify element events
- Cleanup toolbox and diagram action code

2.4.2
-----
- Fix AttributeError when creating composite associations
- Add tooltips for A and S in attribute editor
- Improve drag and drop for TreeView
- Started to add support for GTK4
- Upload Linux assets during release automatically
- Sign only builds on the master branch

2.4.1
-----
- Fix reordering attributes and operations with drag and drop

2.4.0
-----
- Add support for DataType, ValueType, Primitive, and Enumeration
- Model state is stored per model, restores where you left off
- Add support for Containment Relationship
- Focus already opened model when opening a model file
- Remove the New From Template option
- Upgrade toolbox to be compatible with GTK 4
- Add regression tests
- Fix build fails when GitHub Actions secrets are not available
- Fix association direction arrow is not updated

2.3.2
-----
- Fix issue where ornaments were not show on associations
  after loading a model

2.3.1
-----
- Fix scrollbars cause the diagram to disappear
- Update Italian translation
- Left align the toolbox header labels

2.3.0
-----
- Add support for C4 model
- Add support for Fault Tree Analysis with RAAML
- Update the UML data model to align closer to version 2.5.1
- Enable arrow keys to expand and collapse namespace tree
- Allow Gaphor profiles to be copy and pasted between models
- Improve diagram drawing and scrolling speed
- Add Croatian translation
- Remove gray borders around editable text
- Complete converting all tests to pytest
- Fix guides are misaligned when top-left handle is moved
- Update development environment instructions
- Fix undo and redo does not set attributes
- Fix selection lasso is in the wrong place after scrolling

2.2.2
-----
- Fix undo of deleted elements
- Fix requirements are missing ID and text
- Add CSS styling to dropzone and grayed out elements
- Start to remove use of inline styles

2.2.1
-----
- Fix drawing of composite association

2.2.0
-----
- Guide users to create valid relationships
- macOS builds are signed and notarized
- New app icon
- Improvements to copy and paste, and undo robustness
- Fix RuntimeError caused by style sheet creation
- Use EventControllers from GTK 3.24

2.1.1
-----
- Fix copy and paste in Linux with Wayland

2.1.0
-----
- Improve swimlane behavior
- Add auto select in tree view
- Add in-app notifications
- Improve file load and save dialogs
- Show more elements and relationships in namespace tree
- Update Italian translation
- Make lifelines and messages owned by interactions

2.0.1
-----
- Fix Gaphor fails to launch in macOS
- Use certificate to sign Windows binaries
- Fix copy/paste issue that causes association ends to be removed
- Improve editing for inline editors (popovers)
- Fix undo on diagram items corrupts the model
- Fix UML composite and shared association tools

2.0.0
-----
- Add initial support for SysML
- Add support for styling using CSS
- Translate to Italian
- Improve dmg for macOS
- Improve Copy/Paste for nested items
- Add new modeling language service
- Show the element editor by default
- Create completely new data model code generator
- Add part and shared associations to tool palette
- Remove unused imports, enable flake8 checks
- Update App icons
- Update animation gif in README
- Fix Windows Build Errors caused by Missing ZST Archives
- Fix installation on Windows
- Add extra diagram item tests
- Fix macOS Python version problem
- Place UML model and diagram items closer together
- Refactor Code Generator to New Module and add CLI
- Fix MSYS2 package names and disable system update
- Remove CI workaround for console plugin
- Move core modeling concepts to a separate package
- Convert Some Profile Tests to Pytest
- Speed up text rendering
- Fix tree view text to allow names with angle brackets
- Clear the clipboard when diagram items are copied
- Fix name change for activity partitions<|MERGE_RESOLUTION|>--- conflicted
+++ resolved
@@ -1,8 +1,8 @@
 2.22.0
 ------
-<<<<<<< HEAD
 - Proxy port improvements
 - Add preferences for overriding dark mode and language to English
+- Add allocations toolbox with allocate relationship item
 - Add members in model browser
 - Make line selection easier by increasing tolerance
 - Make model loading more lenient
@@ -16,13 +16,6 @@
 - Clean up transactional event handling
 - Use defusedxml to avoid loading potentially dangerous xml
 - Update Portuguese (Brazilian), Italian, Tamil,
-=======
-- Add proxy port to the closest port owning item
-- Allow adding existing proxy port on the owning block's property
-- Fix proxy port drag icon
-- Allow removing proxy port element only if the item from any diagram gets removed
-- Add allocations toolbox with allocate relationship item
->>>>>>> 13bcd070
 
 2.21.0
 ------
