--- conflicted
+++ resolved
@@ -1,3 +1,7 @@
+2.22.2
+------
+- Fix values showing under part compartment
+
 2.22.1
 ------
 - Flatpak: Fix app preferences aren't saved
@@ -7,11 +11,7 @@
 - Catch errors when a clipboard is empty
 - Fix DnD file opening on macOS
 - Fix libadwaita 1.4.0 missing for hypothesis tests
-<<<<<<< HEAD
-- Fix values showing under part compartment
-=======
 - Make ActivityParameterNode droppable
->>>>>>> afc81461
 
 2.22.0
 ------
