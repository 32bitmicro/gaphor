# Your First Model

```{note}
In this tutorial we refer to the different parts of the gaphor interface:
{ref}`Model Browser <getting_started:model browser>`, [Toolbox](getting_started:toolbox),
{ref}`Property Editor <getting_started:property editor>`.

Although the names should speak for themselves, you can check out the [Getting
Started](getting_started) page for more information about those sections.
```

Once Gaphor is started, and you can start a new model with the _Generic_ template. The
initial diagram is already open in the Diagram section.

Select an element you want to place, in this case a Class (![new
class](../gaphor/ui/icons/hicolor/scalable/actions/gaphor-class-symbolic.svg))
by clicking on the icon in the Toolbox and click on the diagram. This will place
a new Class item instance on the diagram and add a new Class to the model -- it
shows up in the Model Browser. The selected tool will reset itself to the
Pointer tool after the element is placed on the diagram.

The Property Editor on the right side will show you details about the newly added
class, such as its name (_New Class_), attributes and operations (methods).

![image](images/first-model-class.png)

It's simple to add elements to a diagram.

Gaphor does not make any assumptions about which elements should be
placed on a diagram. A diagram is a diagram. UML defines all different
kinds of diagrams, such as Class diagrams, Component diagrams, Action
diagrams, Sequence diagrams. But Gaphor does not place any restrictions.

## Adding Relations

Add another Class. Change the names to `Shape` and `Circle`. Let's define that
`Circle` is a sub-type of `Shape`. You can do this by selecting one and changing
the name in the Property Editor, or by double-clicking the element.

Select Generalization (![new
generalization](../gaphor/ui/icons/hicolor/scalable/actions/gaphor-generalization-symbolic.svg)).

Move the mouse cursor over `Shape`. Click, hold and drag the line end over
`Circle`. Release the mouse button, and you should have your relationship between
`Shape` and `Circle`. You can see both ends of the relation are red, indicating
they are connected to their class.

![image](images/first-model-generalization.png)

Optionally you can run the auto-layout (![open
menu](images/open-menu-symbolic.svg) → Tools → Auto Layout) to align the
elements on the diagram.

## Creating New Diagrams

To create a new diagram, use the Model Browser. Select the element that should
contain the new diagram. For now, select _New Model_.
<<<<<<< HEAD
Click the New Diagram menu (![new diagram](images/list-add-symbolic.svg)) in the header bar.
=======
Click the ![new
diagram](../gaphor/ui/icons/Adwaita/scalable/actions/list-add-symbolic.svg) in
the header bar.
>>>>>>> c2b10d70

![image](/images/first-model-new-diagram-popup.png)

Select _New Generic Diagram_ and a new diagram is created.

Now drag the elements from the Model Browser onto the new diagram. First the
classes `Shape` and `Circle`. Add the generalization last. Drop it somewhere
between the two classes. The relation will be created to the diagram.

Now change the name of class `Circle` to `Ellipse`. Check the other diagram. The
name has been changed there as well.


```{important}
Elements in a diagram are only a _representation_ of the elements in the
underlaying model. The model is what you see in the Model Browser.

Elements in the model are automatically removed when there are no more
representations in any of the diagrams.
```<|MERGE_RESOLUTION|>--- conflicted
+++ resolved
@@ -55,13 +55,7 @@
 
 To create a new diagram, use the Model Browser. Select the element that should
 contain the new diagram. For now, select _New Model_.
-<<<<<<< HEAD
 Click the New Diagram menu (![new diagram](images/list-add-symbolic.svg)) in the header bar.
-=======
-Click the ![new
-diagram](../gaphor/ui/icons/Adwaita/scalable/actions/list-add-symbolic.svg) in
-the header bar.
->>>>>>> c2b10d70
 
 ![image](/images/first-model-new-diagram-popup.png)
 
