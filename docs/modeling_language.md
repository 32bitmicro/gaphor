# Modeling Languages

Since version 2.0, Gaphor supports the concept of Modeling languages. This
allows for development of separate modeling languages separate from the Gaphor
core application.

The main language was, and will be UML. Gaphor now also supports a subset of
SysML, RAAML and the C4 model.

A modeling language in Gaphor is defined by a class implementing the
`gaphor.abc.ModelingLanguage` abstract base class. The modeling language should
be registered as a `gaphor.modelinglanguage` entry point.

The `ModelingLanguage` interface is fairly minimal. It allows other services to
look up elements and diagram items, as well as a toolbox, and diagram types.
However, the responsibilities of a modeling language do not stop there. Parts of
functionality will be implemented by registering handlers to a set of generic
functions.

But let's not get ahead of ourselves. What is the functionality a modeling
language implementation can offer?

* A data model (elements) and diagram items
* Diagram types
* A toolbox definition
* [Connectors](#connectors), allow diagram items to connect
* [Format/parse](#format-and-parse) model elements to and from a textual representation
* [Copy/paste](#copy-and-paste) behavior when element copying is not trivial,
  for example with more than one element is involved
* [Grouping](#grouping), allow elements to be nested in one another
* [Dropping](#dropping), allow elements to be dragged from the tree view onto a diagram
* [Automatic cleanup rules](#automated-model-cleanup) to keep the model consistent

The first three by functionalities are exposed by the `ModelingLanguage` class.
The other functionalities can be extended by adding handlers to the respective
generic functions.

Modeling languages can also provide new UI components. Those components are not loaded
directly when you import a modeling language package. Instead, they should be imported via
the `gaphor.modules` entrypoint.

* [Editor pages](#editor-property-pages), shown in the collapsible pane on the right side
* [Instant (diagram) editor popups](#instant-diagram-editor-popups)
* Special diagram interactions


```{eval-rst}
.. autoclass:: gaphor.abc.ModelingLanguage
   :members:
```

## Connectors

Connectors are used to connect one element to another.

Connectors should adhere to the `ConnectorProtocol`.
Normally you would inherit from `BaseConnector`.

```{eval-rst}
.. autoclass:: gaphor.diagram.connectors.BaseConnector
   :members:
```

## Format and parse

Model elements can be formatted to a simple text representation. For example, This is used in the Model Browser.
It isn't a full serialization of the model element.

In some cases it's useful to parse a text back into an object. This is done when you edit attributes and operations
on a class.

Not every ``format()`` needs to have an equivalent ``parse()`` function.

```{eval-rst}
.. function:: gaphor.core.format.format(element: Element) -> str

   Returns a human readable representation of the model element. In most cases this is just the name,
   however, properties (attributes) and operations are formatted more extensively:

   .. code::

      + attr: str
      + format(element: Element): string

.. function:: gaphor.core.format.parse(element: Element, text: str) -> None

   Parse ``text`` and populate ``element``. The element is populated with elements from the text. This may mean that
   new model elements are created as part of the parse process.
```

## Copy and paste

Copy and paste works out of the box for simple items: one diagram item with one model element (the `subject`).
It leverages the `load()` and `save()` methods of the elements to ensure all relevant data is copied.

Sometimes items need more than one model element to work. For example an Association: it has two association ends.

In those specific cases you need to implement your own copy and paste functions. To create such a thing you'll need to create
two functions: one for copying and one for pasting.

<<<<<<< HEAD
```{eval-rst}
.. function:: gaphor.diagram.copypaste.copy(element: Element) -> Iterator[tuple[Id, Opaque]]

   Create a copy of an element (or list of elements).
   The returned type should be distinct, so the `paste()`
   function can properly dispatch.
=======
```{function} gaphor.diagram.copypaste.copy(obj: ~gaphor.core.modeling.Element) -> ~typing.Iterator[tuple[Id, Opaque]]
>>>>>>> cf8f1f6c

Create a copy of an element (or list of elements).
The returned type should be distinct, so the `paste()`
function can properly dispatch.
A copy function normally copies only the element and mandatory related elements. E.g. an Association needs two association ends.
```

```{function} gaphor.diagram.copypaste.paste(copy_data: Opaque, diagram: ~gaphor.core.modeling.Diagram, lookup: ~typing.Callable[[str], ~gaphor.core.modeling.Element | None]) -> ~typing.Iterator[~gaphor.core.modeling.Element]

Paste previously copied data. Based on the data type created in the
``copy()`` function, try to duplicate the copied elements.
Returns the newly created item or element.
```

Gaphor provides some convenience functions:

```{function} gaphor.diagram.copypaste.copy_full(items: ~typing.Collection[~gaphor.core.modeling.Element], lookup: ~typing.Callable[[Id], ~gaphor.core.modeling.Element | None] | None = None) -> CopyData:

Copy ``items``. The ``lookup`` function is used to look up owned elements (shown as child nodes in the Model Browser).
```

```{function} gaphor.diagram.copypaste.paste_link(copy_data: CopyData, diagram: ~gaphor.core.modeling.Diagram) -> set[~gaphor.core.modeling.Presentation]:

Paste a copy of the Presentation element to the diagram, but try to link the underlying model element.
A shallow copy.
```

```{function} gaphor.diagram.copypaste.paste_full(copy_data: CopyData, diagram: ~gaphor.core.modeling.Diagram) -> set[~gaphor.core.modeling.Presentation]:

Paste a copy of both Presentation and model element. A deep copy.
```

## Grouping

Grouping is done by dragging one item on top of another, in a diagram or in the tree view.

```{function} gaphor.diagram.group.group(parent: ~gaphor.core.modeling.Element, element: ~gaphor.core.modeling.Element) -> bool

Group an element in a parent element. The grouping can be based on ownership,
but other types of grouping are also possible.
```

```{function} gaphor.diagram.group.ungroup(parent: ~gaphor.core.modeling.Element, element: ~gaphor.core.modeling.Element) -> bool

Remove the grouping from an element.
The function needs to check if the provided `parent` node is the right one.
```

```{function} gaphor.diagram.group.can_group(parent_type: type[~gaphor.core.modeling.Element], element_or_type: type[~gaphor.core.modeling.Element] | ~gaphor.core.modeling.Element) -> bool

This function tries to determine if grouping is possible,
without actually performing a group operation.
This is not 100% accurate.
```

## Dropping

Dropping is performed by dragging an element from the tree view and drop it on a diagram.
This is an easy way to extend a diagram with already existing model elements.

```{function} gaphor.diagram.drop.drop(element: ~gaphor.core.modeling.Element, diagram: ~gaphor.core.modeling.Diagram, x: float, y: float) -> ~gaphor.core.modeling.Presentation | None

The drop function creates a new presentation for an element on the diagram.
For relationships, a drop only works if both connected elements are present in the
same diagram.

The big difference with dragging an element from the toolbox, is that dragging from the toolbox
will actually place a new ``Presentation`` element on the diagram. ``drop`` works the other way
around: it starts with a model element and creates an accompanying ``Presentation``.
```

## Automated model cleanup

Gaphor wants to keep the model in sync with the diagrams.

A little dispatch function is used to determine if a model element can be removed.

```{function} gaphor.diagram.deletable.deletable(element: ~gaphor.core.modeling.Element) -> bool

Determine if a model element can safely be removed.
```

## Editor property pages

The editor page is constructed from snippets. For example: almost each element has a name,
so there is a UI snippet that allows you to edit a name.

Each property page (snippet) should inherit from `PropertyPageBase`.

```{eval-rst}
.. autoclass:: gaphor.diagram.propertypages.PropertyPageBase
   :members:
```

## Instant (diagram) editor popups

When you double-click on an item in a diagram, a popup can show up, so you can easily change the name.

By default, this works for any named element. You can register your own inline editor function if you need to.

```{function} gaphor.diagram.instanteditors.instant_editor(item: ~gaphas.item.Item, view, event_manager: ~gaphor.core.eventmanager.EventManager, pos: tuple[int, int] | None = None) -> bool

Show a small editor popup in the diagram. Makes for
easy editing without resorting to the Element editor.

In case of a mouse press event, the mouse position
(relative to the element) are also provided.
```<|MERGE_RESOLUTION|>--- conflicted
+++ resolved
@@ -98,16 +98,7 @@
 In those specific cases you need to implement your own copy and paste functions. To create such a thing you'll need to create
 two functions: one for copying and one for pasting.
 
-<<<<<<< HEAD
-```{eval-rst}
-.. function:: gaphor.diagram.copypaste.copy(element: Element) -> Iterator[tuple[Id, Opaque]]
-
-   Create a copy of an element (or list of elements).
-   The returned type should be distinct, so the `paste()`
-   function can properly dispatch.
-=======
 ```{function} gaphor.diagram.copypaste.copy(obj: ~gaphor.core.modeling.Element) -> ~typing.Iterator[tuple[Id, Opaque]]
->>>>>>> cf8f1f6c
 
 Create a copy of an element (or list of elements).
 The returned type should be distinct, so the `paste()`
