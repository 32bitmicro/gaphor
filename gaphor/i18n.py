--- conflicted
+++ resolved
@@ -6,33 +6,22 @@
 __all__ = ["gettext"]
 
 import gettext as _gettext
+import importlib.resources
+import logging
 import os
 
-<<<<<<< HEAD
-import logging
-import gettext
-=======
->>>>>>> 7940f987
 import importlib_metadata
-import importlib.resources
 
 log = logging.getLogger(__name__)
 
 try:
 
-<<<<<<< HEAD
     with importlib.resources.path("gaphor", "locale") as path:
-        translate = gettext.translation("gaphor", localedir=str(path), fallback=True)
-        _ = translate.gettext
+        translate = _gettext.translation("gaphor", localedir=str(path), fallback=True)
+        gettext = translate.gettext
 
 except OSError as e:
     log.info(f"No translations were found: {e}")
-=======
-    catalog = _gettext.Catalog("gaphor", localedir=localedir)
-    gettext = catalog.gettext
-
-except OSError:
->>>>>>> 7940f987
 
     def gettext(s):
         return s