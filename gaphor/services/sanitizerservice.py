--- conflicted
+++ resolved
@@ -72,13 +72,8 @@
         """
         instances = UML.model.find_instances(self.element_factory, st)
         for obj in list(instances):
-<<<<<<< HEAD
-            UML.model.remove_stereotype(obj.extended[0], st)
-=======
             e = obj.extended[0]
-            c = obj.classifier[0]
-            UML.model.remove_stereotype(e, c)
->>>>>>> a9b985dc
+            UML.model.remove_stereotype(e, st)
 
 
     @component.adapter(UML.Property, IElementDeleteEvent)
@@ -98,4 +93,4 @@
                         del obj.slot[slot]
                         slot.unlink()
 
-# vim:sw=4:et:ai
+# vim:sw=4:et:ai