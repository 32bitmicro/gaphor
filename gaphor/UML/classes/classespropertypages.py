import logging

from gi.repository import Gdk, Gtk

from gaphor import UML
from gaphor.core import gettext, transactional
from gaphor.core.format import format, parse
from gaphor.core.modeling import NamedElement
from gaphor.diagram.propertypages import (
    ComboModel,
    EditableTreeModel,
    PropertyPageBase,
    PropertyPages,
    new_resource_builder,
    on_bool_cell_edited,
    on_text_cell_edited,
)
from gaphor.UML.classes.association import AssociationItem
from gaphor.UML.classes.datatype import DataTypeItem
from gaphor.UML.classes.dependency import DependencyItem
from gaphor.UML.classes.enumeration import EnumerationItem
from gaphor.UML.classes.interface import Folded, InterfaceItem
from gaphor.UML.classes.klass import ClassItem
from gaphor.UML.components.connector import ConnectorItem
from gaphor.UML.profiles.stereotypepropertypages import stereotype_model

log = logging.getLogger(__name__)


new_builder = new_resource_builder("gaphor.UML.classes")


@transactional
def on_keypress_event(ctrl, keyval, keycode, state, tree):
    k = Gdk.keyval_name(keyval).lower()
    if k in ("backspace", "delete"):
        model, iter = tree.get_selection().get_selected()
        if iter:
            model.remove(iter)
    elif k in ("equal", "plus"):
        model, iter = tree.get_selection().get_selected()
        model.swap(iter, model.iter_next(iter))
        return True
    elif k in ("minus", "underscore"):
        model, iter = tree.get_selection().get_selected()
        model.swap(iter, model.iter_previous(iter))
        return True


class ClassAttributes(EditableTreeModel):
    """GTK tree model to edit class attributes."""

    def __init__(self, item):
        super().__init__(item, cols=(str, bool, object))

    def get_rows(self):
        for attr in self._item.subject.ownedAttribute:
            if not attr.association:
                yield [format(attr), attr.isStatic, attr]

    def create_object(self):
        attr = self._item.model.create(UML.Property)
        self._item.subject.ownedAttribute = attr
        return attr

    @transactional
    def set_object_value(self, row, col, value):
        attr = row[-1]
        if col == 0:
            parse(attr, value)
            row[0] = format(attr)
        elif col == 1:
            attr.isStatic = not attr.isStatic
            row[1] = attr.isStatic
        elif col == 2:
            # Value in attribute object changed:
            row[0] = format(attr)
            row[1] = attr.isStatic

    def swap_objects(self, o1, o2):
        return self._item.subject.ownedAttribute.swap(o1, o2)

    def sync_model(self, new_order):
        self._item.subject.ownedAttribute.order(new_order.index)


class ClassOperations(EditableTreeModel):
    """GTK tree model to edit class operations."""

    def __init__(self, item):
        super().__init__(item, cols=(str, bool, bool, object))

    def get_rows(self):
        for operation in self._item.subject.ownedOperation:
            yield [
                format(operation),
                operation.isAbstract,
                operation.isStatic,
                operation,
            ]

    def create_object(self):
        operation = self._item.model.create(UML.Operation)
        self._item.subject.ownedOperation = operation
        return operation

    @transactional
    def set_object_value(self, row, col, value):
        operation = row[-1]
        if col == 0:
            parse(operation, value)
            row[0] = format(operation)
        elif col == 1:
            operation.isAbstract = not operation.isAbstract
            row[1] = operation.isAbstract
        elif col == 2:
            operation.isStatic = not operation.isStatic
            row[2] = operation.isStatic
        elif col == 3:
            row[0] = format(operation)
            row[1] = operation.isAbstract
            row[2] = operation.isStatic

    def swap_objects(self, o1, o2):
        return self._item.subject.ownedOperation.swap(o1, o2)

    def sync_model(self, new_order):
        self._item.subject.ownedOperation.order(new_order.index)


class ClassEnumerationLiterals(EditableTreeModel):
    """GTK tree model to edit enumeration literals."""

    def __init__(self, item):
        super().__init__(item, cols=(str, object))

    def get_rows(self):
        for literal in self._item.subject.ownedLiteral:
            yield [format(literal), literal]

    def create_object(self):
        literal = self._item.model.create(UML.EnumerationLiteral)
        self._item.subject.ownedLiteral = literal
        literal.enumeration = self._item.subject
        return literal

    @transactional
    def set_object_value(self, row, col, value):
        literal = row[-1]
        if col == 0:
            parse(literal, value)
            row[0] = format(literal)
        elif col == 1:
            # Value in attribute object changed:
            row[0] = format(literal)

    def swap_objects(self, o1, o2):
        return self._item.subject.ownedLiteral.swap(o1, o2)

    def sync_model(self, new_order):
        self._item.subject.ownedLiteral.order(new_order.index)


def tree_view_column_tooltips(tree_view, tooltips):
    assert tree_view.get_n_columns() == len(tooltips)

    def on_query_tooltip(widget, x, y, keyboard_mode, tooltip):
        path_and_more = widget.get_path_at_pos(x, y)
        if path_and_more:
            path, column, cx, cy = path_and_more
            n = widget.get_columns().index(column)
            if tooltips[n]:
                tooltip.set_text(tooltips[n])
                return True
        return False

    tree_view.connect("query-tooltip", on_query_tooltip)


@PropertyPages.register(NamedElement)
class NamedElementPropertyPage(PropertyPageBase):
    """An adapter which works for any named item view.

    It also sets up a table view which can be extended.
    """

    order = 10

    def __init__(self, subject: NamedElement):
        super().__init__()
        assert subject is None or isinstance(subject, NamedElement), "%s" % type(
            subject
        )
        self.subject = subject
        self.watcher = subject.watcher() if subject else None

    def construct(self):
        if not self.subject or UML.model.is_metaclass(self.subject):
            return

        assert self.watcher
        builder = new_builder(
            "named-element-editor",
            signals={
                "name-changed": (self._on_name_changed,),
                "name-entry-destroyed": (self.watcher.unsubscribe_all,),
            },
        )

        subject = self.subject

        entry = builder.get_object("name-entry")
        entry.set_text(subject and subject.name or "")

        def handler(event):
            if event.element is subject and event.new_value != entry.get_text():
                entry.set_text(event.new_value)

        self.watcher.watch("name", handler)

        return builder.get_object("named-element-editor")

    @transactional
    def _on_name_changed(self, entry):
        self.subject.name = entry.get_text()


@PropertyPages.register(UML.Classifier)
class ClassifierPropertyPage(PropertyPageBase):

    order = 15

    def __init__(self, subject):
        self.subject = subject

    def construct(self):
        if UML.model.is_metaclass(self.subject):
            return

        builder = new_builder(
            "classifier-editor",
            signals={"abstract-changed": (self._on_abstract_change,)},
        )

        abstract = builder.get_object("abstract")
        abstract.set_active(self.subject.isAbstract)

        return builder.get_object("classifier-editor")

    @transactional
    def _on_abstract_change(self, button, gparam):
        self.subject.isAbstract = button.get_active()


@PropertyPages.register(InterfaceItem)
class InterfacePropertyPage(PropertyPageBase):
    """Adapter which shows a property page for an interface view."""

    order = 15

    def __init__(self, item):
        self.item = item

    def construct(self):
        builder = new_builder(
            "interface-editor", signals={"folded-changed": (self._on_fold_change,)}
        )

        item = self.item

        connected_items = [
            c.item for c in item.diagram.connections.get_connections(connected=item)
        ]
        disallowed = (ConnectorItem,)
        can_fold = not any(map(lambda i: isinstance(i, disallowed), connected_items))

        folded = builder.get_object("folded")
        folded.set_active(item.folded != Folded.NONE)
        folded.set_sensitive(can_fold)

        return builder.get_object("interface-editor")

    @transactional
    def _on_fold_change(self, button, gparam):
        item = self.item

        fold = button.get_active()

        item.folded = Folded.PROVIDED if fold else Folded.NONE


@PropertyPages.register(DataTypeItem)
@PropertyPages.register(ClassItem)
@PropertyPages.register(InterfaceItem)
class AttributesPage(PropertyPageBase):
    """An editor for attributes associated with classes and interfaces."""

    order = 20

    def __init__(self, item):
        super().__init__()
        self.item = item
        self.watcher = item.subject and item.subject.watcher()

    def construct(self):
        if not self.item.subject:
            return

        self.model = ClassAttributes(self.item, (str, bool, object))

        builder = new_builder(
            "attributes-editor",
            signals={
                "show-attributes-changed": (self._on_show_attributes_change,),
                "attributes-name-edited": (on_text_cell_edited, self.model, 0),
                "attributes-static-edited": (on_bool_cell_edited, self.model, 1),
                "tree-view-destroy": (self.watcher.unsubscribe_all,),
            },
        )
        page = builder.get_object("attributes-editor")

        show_attributes = builder.get_object("show-attributes")
        show_attributes.set_active(self.item.show_attributes)

<<<<<<< HEAD
        tree_view: Gtk.TreeView = builder.get_object("attributes-list")
        tree_view.set_model(self.model)
        if Gtk.get_major_version() == 3:
            controller = self.key_controller = Gtk.EventControllerKey.new(tree_view)
        else:
            controller = Gtk.EventControllerKey.new()
            tree_view.add_controller(controller)
        controller.connect("key-pressed", on_keypress_event, tree_view)
=======
        self.model = ClassAttributes(self.item)

        tree_view: Gtk.TreeView = builder.get_object("attributes-list")
        tree_view.set_model(self.model)
        tree_view_column_tooltips(tree_view, ["", gettext("Static")])
>>>>>>> 5924c208

        def handler(event):
            attribute = event.element
            for row in self.model:
                if row[-1] is attribute:
                    row[:] = [format(attribute), attribute.isStatic, attribute]

        self.watcher.watch("ownedAttribute.name", handler).watch(
            "ownedAttribute.isDerived", handler
        ).watch("ownedAttribute.visibility", handler).watch(
            "ownedAttribute.isStatic", handler
        ).watch(
            "ownedAttribute.lowerValue", handler
        ).watch(
            "ownedAttribute.upperValue", handler
        ).watch(
            "ownedAttribute.defaultValue", handler
        ).watch(
            "ownedAttribute.typeValue", handler
        )

        return page

    @transactional
    def _on_show_attributes_change(self, button, gparam):
        self.item.show_attributes = button.get_active()
        self.item.request_update()


@PropertyPages.register(DataTypeItem)
@PropertyPages.register(ClassItem)
@PropertyPages.register(InterfaceItem)
class OperationsPage(PropertyPageBase):
    """An editor for operations associated with classes and interfaces."""

    order = 30

    def __init__(self, item):
        super().__init__()
        self.item = item
        self.watcher = item.subject and item.subject.watcher()

    def construct(self):
        if not self.item.subject:
            return

        self.model = ClassOperations(self.item, (str, bool, bool, object))

        builder = new_builder(
            "operations-editor",
            signals={
                "show-operations-changed": (self._on_show_operations_change,),
                "operations-name-edited": (on_text_cell_edited, self.model, 0),
                "operations-abstract-edited": (on_bool_cell_edited, self.model, 1),
                "operations-static-edited": (on_bool_cell_edited, self.model, 2),
                "tree-view-destroy": (self.watcher.unsubscribe_all,),
            },
        )

        show_operations = builder.get_object("show-operations")
        show_operations.set_active(self.item.show_operations)

<<<<<<< HEAD
        tree_view: Gtk.TreeView = builder.get_object("operations-list")
        tree_view.set_model(self.model)
        if Gtk.get_major_version() == 3:
            controller = self.key_controller = Gtk.EventControllerKey.new(tree_view)
        else:
            controller = Gtk.EventControllerKey.new()
            tree_view.add_controller(controller)
        controller.connect("key-pressed", on_keypress_event, tree_view)
=======
        self.model = ClassOperations(self.item)

        tree_view: Gtk.TreeView = builder.get_object("operations-list")
        tree_view.set_model(self.model)
        tree_view_column_tooltips(
            tree_view, ["", gettext("Abstract"), gettext("Static")]
        )
>>>>>>> 5924c208

        def handler(event):
            operation = event.element
            for row in self.model:
                if row[-1] is operation:
                    row[:] = [
                        format(operation),
                        operation.isAbstract,
                        operation.isStatic,
                        operation,
                    ]

        self.watcher.watch("ownedOperation.name", handler).watch(
            "ownedOperation.isAbstract", handler
        ).watch("ownedOperation.visibility", handler).watch(
            "ownedOperation.ownedParameter.lowerValue", handler
        ).watch(
            "ownedOperation.ownedParameter.upperValue", handler
        ).watch(
            "ownedOperation.ownedParameter.typeValue", handler
        ).watch(
            "ownedOperation.ownedParameter.defaultValue", handler
        )

        return builder.get_object("operations-editor")

    @transactional
    def _on_show_operations_change(self, button, gparam):
        self.item.show_operations = button.get_active()
        self.item.request_update()


@PropertyPages.register(EnumerationItem)
class EnumerationPage(PropertyPageBase):
    """An editor for enumeration literals for an enumeration."""

    order = 20

    def __init__(self, item):
        super().__init__()
        self.item = item
        self.watcher = item.subject and item.subject.watcher()

    def construct(self):
        if not isinstance(self.item.subject, UML.Enumeration):
            return

        builder = new_builder("enumerations-editor")
        page = builder.get_object("enumerations-editor")

        show_enumerations = builder.get_object("show-enumerations")
        show_enumerations.set_active(self.item.show_enumerations)

        self.model = ClassEnumerationLiterals(self.item)

        tree_view: Gtk.TreeView = builder.get_object("enumerations-list")
        tree_view.set_model(self.model)

        def handler(event):
            enumeration = event.element
            for row in self.model:
                if row[-1] is enumeration:
                    row[:] = [format(enumeration), enumeration]

        self.watcher.watch("ownedLiteral.name", handler)

        builder.connect_signals(
            {
                "show-enumerations-changed": (self._on_show_enumerations_change,),
                "enumerations-name-edited": (on_text_cell_edited, self.model, 0),
                "tree-view-destroy": (self.watcher.unsubscribe_all,),
                "enumerations-keypress": (on_keypress_event,),
            }
        )
        return page

    @transactional
    def _on_show_enumerations_change(self, button, gparam):
        self.item.show_attributes = button.get_active()
        self.item.request_update()


PropertyPages.register(EnumerationItem)(AttributesPage)
PropertyPages.register(EnumerationItem)(OperationsPage)


@PropertyPages.register(DependencyItem)
class DependencyPropertyPage(PropertyPageBase):
    """Dependency item editor."""

    order = 20

    DEPENDENCY_TYPES = (
        (gettext("Dependency"), UML.Dependency),
        (gettext("Usage"), UML.Usage),
        (gettext("Realization"), UML.Realization),
        (gettext("Implementation"), UML.InterfaceRealization),
    )

    def __init__(self, item):
        super().__init__()
        self.item = item
        self.watcher = self.item.watcher()
        self.builder = new_builder(
            "dependency-editor",
            signals={
                "dependency-type-changed": (self._on_dependency_type_change,),
                "automatic-changed": (self._on_auto_dependency_change,),
                "dependency-type-destroy": (self.watcher.unsubscribe_all,),
            },
        )

    def construct(self):
        dependency_combo = self.builder.get_object("dependency-combo")
        model = ComboModel(self.DEPENDENCY_TYPES)
        dependency_combo.set_model(model)

        automatic = self.builder.get_object("automatic")
        automatic.set_active(self.item.auto_dependency)

        self.update()

        self.watcher.watch("subject", self._on_subject_change)

        return self.builder.get_object("dependency-editor")

    def _on_subject_change(self, event):
        self.update()

    def update(self):
        """Update dependency type combo box.

        Disallow dependency type when dependency is established.
        """
        combo = self.builder.get_object("dependency-combo")
        if combo.get_model():
            item = self.item
            index = combo.get_model().get_index(item.dependency_type)
            combo.props.sensitive = not item.auto_dependency
            combo.set_active(index)

    @transactional
    def _on_dependency_type_change(self, combo):
        cls = combo.get_model().get_value(combo.get_active())
        self.item.dependency_type = cls
        subject = self.item.subject
        if subject:
            UML.model.swap_element(subject, cls)
            self.item.request_update()

    @transactional
    def _on_auto_dependency_change(self, switch, gparam):
        self.item.auto_dependency = switch.get_active()
        self.update()


def _dummy_handler(*args):
    pass


@PropertyPages.register(AssociationItem)
class AssociationPropertyPage(PropertyPageBase):

    NAVIGABILITY = (None, False, True)
    AGGREGATION = ("none", "shared", "composite")

    order = 20

    def __init__(self, item):
        self.item = item
        self.subject = item.subject
        self.watcher = item.subject and self.subject.watcher()
        self.semaphore = 0

    def handlers_end(self, end_name, end):
        subject = end.subject

        stereotypes = UML.model.get_stereotypes(subject)
        if stereotypes:
            model, toggle_handler, set_value_handler = stereotype_model(subject)
            return model, {
                f"{end_name}-toggle-stereotype": toggle_handler,
                f"{end_name}-set-slot-value": set_value_handler,
            }
        else:
            return None, {
                f"{end_name}-toggle-stereotype": (_dummy_handler,),
                f"{end_name}-set-slot-value": (_dummy_handler,),
            }

    def construct_end(self, builder, end_name, end, stereotypes_model):
        subject = end.subject
        title = builder.get_object(f"{end_name}-title")
        if subject.type:
            title.set_text(f"{end_name.title()} (: {subject.type.name})")

        self.update_end_name(builder, end_name, subject)

        navigation = builder.get_object(f"{end_name}-navigation")
        navigation.set_active(self.NAVIGABILITY.index(subject.navigability))

        aggregation = builder.get_object(f"{end_name}-aggregation")
        aggregation.set_active(self.AGGREGATION.index(subject.aggregation))

        if stereotypes_model:
            stereotype_list = builder.get_object(f"{end_name}-stereotype-list")
            stereotype_list.set_model(stereotypes_model)
        else:
            stereotype_frame = builder.get_object(f"{end_name}-stereotype-frame")
            stereotype_frame.hide()

    def update_end_name(self, builder, end_name, subject):
        name = builder.get_object(f"{end_name}-name")
        new_name = (
            format(
                subject,
                visibility=True,
                is_derived=True,
                multiplicity=True,
            )
            or ""
        )
        if not (name.is_focus() or self.semaphore):
            self.semaphore += 1
            name.set_text(new_name)
            self.semaphore -= 1
        return name

    def construct(self):
        if not self.subject:
            return None

        head = self.item.head_end
        tail = self.item.tail_end

        head_model, head_signal_handlers = self.handlers_end("head", head)
        tail_model, tail_signal_handlers = self.handlers_end("tail", tail)

        builder = new_builder(
            "association-editor",
            signals={
                "show-direction-changed": (self._on_show_direction_change,),
                "invert-direction-changed": (self._on_invert_direction_change,),
                "head-name-changed": (self._on_end_name_change, head),
                "head-navigation-changed": (self._on_end_navigability_change, head),
                "head-aggregation-changed": (self._on_end_aggregation_change, head),
                "tail-name-changed": (self._on_end_name_change, tail),
                "tail-navigation-changed": (self._on_end_navigability_change, tail),
                "tail-aggregation-changed": (self._on_end_aggregation_change, tail),
                "association-editor-destroy": (self.watcher.unsubscribe_all,),
                **head_signal_handlers,
                **tail_signal_handlers,
            },
        )

        show_direction = builder.get_object("show-direction")
        show_direction.set_active(self.item.show_direction)

        self.construct_end(builder, "head", head, head_model)
        self.construct_end(builder, "tail", tail, tail_model)

        def name_handler(event):
            end_name = "head" if event.element is head.subject else "tail"
            self.update_end_name(builder, end_name, event.element)

        def restore_nav_handler(event):
            for end_name, end in (("head", head), ("tail", tail)):
                combo = builder.get_object(f"{end_name}-navigation")
                self._on_end_navigability_change(combo, end)

        # Watch on association end:
        self.watcher.watch("memberEnd[Property].name", name_handler).watch(
            "memberEnd[Property].visibility", name_handler
        ).watch("memberEnd[Property].lowerValue", name_handler).watch(
            "memberEnd[Property].upperValue", name_handler
        ).watch(
            "memberEnd[Property].type",
            restore_nav_handler,
        )

        return builder.get_object("association-editor")

    @transactional
    def _on_show_direction_change(self, button, gparam):
        self.item.show_direction = button.get_active()

    @transactional
    def _on_invert_direction_change(self, button):
        self.item.invert_direction()

    @transactional
    def _on_end_name_change(self, entry, end):
        if not self.semaphore:
            self.semaphore += 1
            parse(end.subject, entry.get_text())
            self.semaphore -= 1

    @transactional
    def _on_end_navigability_change(self, combo, end):
        UML.model.set_navigability(
            end.subject.association, end.subject, self.NAVIGABILITY[combo.get_active()]
        )
        # Call this again, or non-navigability will not be displayed
        self.item.update_ends()

    @transactional
    def _on_end_aggregation_change(self, combo, end):
        end.subject.aggregation = self.AGGREGATION[combo.get_active()]<|MERGE_RESOLUTION|>--- conflicted
+++ resolved
@@ -306,7 +306,7 @@
         if not self.item.subject:
             return
 
-        self.model = ClassAttributes(self.item, (str, bool, object))
+        self.model = ClassAttributes(self.item)
 
         builder = new_builder(
             "attributes-editor",
@@ -322,22 +322,15 @@
         show_attributes = builder.get_object("show-attributes")
         show_attributes.set_active(self.item.show_attributes)
 
-<<<<<<< HEAD
         tree_view: Gtk.TreeView = builder.get_object("attributes-list")
         tree_view.set_model(self.model)
+        tree_view_column_tooltips(tree_view, ["", gettext("Static")])
         if Gtk.get_major_version() == 3:
             controller = self.key_controller = Gtk.EventControllerKey.new(tree_view)
         else:
             controller = Gtk.EventControllerKey.new()
             tree_view.add_controller(controller)
         controller.connect("key-pressed", on_keypress_event, tree_view)
-=======
-        self.model = ClassAttributes(self.item)
-
-        tree_view: Gtk.TreeView = builder.get_object("attributes-list")
-        tree_view.set_model(self.model)
-        tree_view_column_tooltips(tree_view, ["", gettext("Static")])
->>>>>>> 5924c208
 
         def handler(event):
             attribute = event.element
@@ -384,7 +377,7 @@
         if not self.item.subject:
             return
 
-        self.model = ClassOperations(self.item, (str, bool, bool, object))
+        self.model = ClassOperations(self.item)
 
         builder = new_builder(
             "operations-editor",
@@ -400,24 +393,17 @@
         show_operations = builder.get_object("show-operations")
         show_operations.set_active(self.item.show_operations)
 
-<<<<<<< HEAD
         tree_view: Gtk.TreeView = builder.get_object("operations-list")
         tree_view.set_model(self.model)
+        tree_view_column_tooltips(
+            tree_view, ["", gettext("Abstract"), gettext("Static")]
+        )
         if Gtk.get_major_version() == 3:
             controller = self.key_controller = Gtk.EventControllerKey.new(tree_view)
         else:
             controller = Gtk.EventControllerKey.new()
             tree_view.add_controller(controller)
         controller.connect("key-pressed", on_keypress_event, tree_view)
-=======
-        self.model = ClassOperations(self.item)
-
-        tree_view: Gtk.TreeView = builder.get_object("operations-list")
-        tree_view.set_model(self.model)
-        tree_view_column_tooltips(
-            tree_view, ["", gettext("Abstract"), gettext("Static")]
-        )
->>>>>>> 5924c208
 
         def handler(event):
             operation = event.element
