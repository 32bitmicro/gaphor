--- conflicted
+++ resolved
@@ -46,15 +46,10 @@
         The widget attribute is a PropertyEditor."""
 
         self.action_group = build_action_group(self)
-<<<<<<< HEAD
-        self.property_editor = PropertyEditor()
-        self.widget = None
-=======
         self.window = None
         self.vbox = None
         self._current_item = None
         self._expanded_pages = {_("Properties"): True}
->>>>>>> 585700e4
 
     @action(
         name="ElementEditor:open",
@@ -66,20 +61,6 @@
         """Display the element editor when the toolbar button is toggled.  If
         active, the element editor is displayed.  Otherwise, it is hidden."""
 
-<<<<<<< HEAD
-        if not self.widget:
-            return self
-
-    def open(self):
-        """Display and return the PropertyEditor widget."""
-
-        if not self.widget:
-            self.widget = self.property_editor.construct()
-            self.widget.show()
-        return self.widget
-
-    def close(self):
-=======
         if not self.window:
             self.open()
 
@@ -112,19 +93,11 @@
         window.connect("destroy", self.close)
 
     def close(self, _widget=None):
->>>>>>> 585700e4
         """Hide the element editor window and deactivate the toolbar button.
         Both the widget and event parameters default to None and are
         idempotent if set."""
 
         log.debug("ElementEditor.close")
-<<<<<<< HEAD
-        # self.action_group.get_action('ElementEditor:open').set_active(False)
-        self.widget.destroy()
-        self.widget = None
-        # self.dock_item.destroy()
-        # return True
-=======
         self.component_registry.unregister_handler(self._selection_change)
         self.component_registry.unregister_handler(self._element_changed)
         self.window = None
@@ -139,9 +112,7 @@
         adaptermap = {}
         try:
             if item.subject:
-                for name, adapter in getAdapters(
-                    [item.subject], IPropertyPage
-                ):
+                for name, adapter in getAdapters([item.subject], IPropertyPage):
                     adaptermap[name] = (adapter.order, name, adapter)
         except AttributeError:
             pass
@@ -222,7 +193,6 @@
             if element is self._current_item:
                 self.clear_pages()
                 self.create_pages(self._current_item)
->>>>>>> 585700e4
 
 
 # vim:sw=4:et:ai