import logging
from typing import List, Tuple

from generic.event import Event
from gi.repository import Gtk

from gaphor.abc import ActionProvider
from gaphor.core import action, event_handler, gettext
from gaphor.core.modeling import AttributeUpdated, Diagram, ModelFlushed
from gaphor.ui.abc import UIComponent
from gaphor.ui.diagrampage import DiagramPage
from gaphor.ui.event import DiagramClosed, DiagramOpened, DiagramSelectionChanged

log = logging.getLogger(__name__)


class Diagrams(UIComponent, ActionProvider):

    title = gettext("Diagrams")

    def __init__(self, event_manager, element_factory, properties, modeling_language):
        self.event_manager = event_manager
        self.element_factory = element_factory
        self.properties = properties
        self.modeling_language = modeling_language
        self._notebook: Gtk.Notebook = None
        self._page_handler_ids: List[int] = []

    def open(self):
        """Open the diagrams component.

        Returns:
            The Gtk.Notebook.
        """

        self._notebook = Gtk.Notebook()
        self._notebook.props.scrollable = True
        self._notebook.show()

        self._notebook.connect("destroy", self._on_notebook_destroy)
        self._notebook.connect("switch-page", self._on_switch_page)
        self._page_handler_ids = [
            self._notebook.connect("page-added", self._on_page_changed),
            self._notebook.connect("page-removed", self._on_page_changed),
            self._notebook.connect("page-reordered", self._on_page_changed),
        ]

        self.event_manager.subscribe(self._on_show_diagram)
        self.event_manager.subscribe(self._on_close_diagram)
        self.event_manager.subscribe(self._on_name_change)
        self.event_manager.subscribe(self._on_flush_model)

        return self._notebook

    def close(self):
        """Close the diagrams component."""

        self.event_manager.unsubscribe(self._on_flush_model)
        self.event_manager.unsubscribe(self._on_name_change)
        self.event_manager.unsubscribe(self._on_close_diagram)
        self.event_manager.unsubscribe(self._on_show_diagram)
        if self._notebook:
            if Gtk.get_major_version() == 3:
                self._notebook.destroy()
            else:
                parent = self._notebook.get_parent()
                if parent:
                    parent.remove(self._notebook)
            self._notebook = None

    def get_current_diagram(self):
        """Returns the current page of the notebook.

        Returns (DiagramPage): The current diagram page.
        """

        page_num = self._notebook.get_current_page()
        child_widget = self._notebook.get_nth_page(page_num)
        if child_widget is not None:
            return child_widget.diagram_page.get_diagram()
        else:
            return None

    def get_current_view(self):
        """Returns the current view of the diagram page.

        Returns (GtkView): The current view.
        """
        if not self._notebook:
            return
        page_num = self._notebook.get_current_page()
        child_widget = self._notebook.get_nth_page(page_num)
        return child_widget and child_widget.diagram_page.get_view()

    def create_tab(self, title, widget):
        """Creates a new Notebook tab with a label and close button.

        Args:
            title (str): The title of the tab, the diagram name.
            widget (Gtk.Widget): The child widget of the tab.
        """

        page_num = self._notebook.append_page(
            child=widget, tab_label=self.tab_label(title, widget)
        )
        self._notebook.set_current_page(page_num)
        self._notebook.set_tab_reorderable(widget, True)

        view = widget.diagram_page.view
        self.event_manager.handle(
            DiagramSelectionChanged(
                view, view.selection.focused_item, view.selection.selected_items
            )
        )

    def tab_label(self, title, widget):
        tab_box = Gtk.Box.new(orientation=Gtk.Orientation.HORIZONTAL, spacing=0)
        button = Gtk.Button()
<<<<<<< HEAD
        button.get_style_context().add_class("flat")

        # TODO: Call button.set_focus_on_click directly once PyGObject issue
        #  #371 is fixed
        Gtk.Widget.set_focus_on_click(button, False)
=======
        button.set_relief(Gtk.ReliefStyle.NONE)
        button.set_focus_on_click(False)
>>>>>>> 5924c208

        button.connect(
            "clicked",
            lambda _button: self.event_manager.handle(
                DiagramClosed(widget.diagram_page.get_diagram())
            ),
        )

        label = Gtk.Label.new(title)
        if Gtk.get_major_version() == 3:
            tab_box.pack_start(child=label, expand=True, fill=True, padding=0)
            close_image = Gtk.Image.new_from_icon_name(
                icon_name="window-close", size=Gtk.IconSize.BUTTON
            )
            button.add(close_image)
            tab_box.pack_start(child=button, expand=False, fill=False, padding=0)
            tab_box.show_all()
        else:
            tab_box.append(label)
            close_image = Gtk.Image.new_from_icon_name("window-close")
            button.set_child(close_image)
            tab_box.append(button)
            tab_box.show()

        return tab_box

    def get_widgets_on_pages(self):
        """Gets the widget on each open page Notebook page.

        The page is the page number in the Notebook (0 indexed) and the widget
        is the child widget on each page.

        Returns:
            List of tuples (page, widget) of the currently open Notebook pages.
        """

        widgets_on_pages: List[Tuple[int, Gtk.Widget]] = []
        if not self._notebook:
            return widgets_on_pages

        num_pages = self._notebook.get_n_pages()
        for page_num in range(num_pages):
            widget = self._notebook.get_nth_page(page_num)
            widgets_on_pages.append((page_num, widget))
        return widgets_on_pages

    def _on_notebook_destroy(self, notebook):
        for id in self._page_handler_ids:
            notebook.disconnect(id)

    def _on_switch_page(self, notebook, page, new_page_num):
        current_page_num = notebook.get_current_page()
        if current_page_num >= 0:
            self._clear_ui_settings(notebook.get_nth_page(current_page_num))
        self._add_ui_settings(page)
        view = page.diagram_page.view
        self.event_manager.handle(
            DiagramSelectionChanged(
                view, view.selection.focused_item, view.selection.selected_items
            )
        )

    def _on_page_changed(self, notebook, _page, _page_num):
        def diagram_ids():
            notebook = self._notebook
            if not notebook:
                return
            for page_num in range(notebook.get_n_pages()):
                page = notebook.get_nth_page(page_num)
                if page:
                    diagram = page.diagram_page.get_diagram()
                    if diagram:
                        yield diagram.id

        self.properties.set("opened-diagrams", list(diagram_ids()))
        log.debug(f"pages changed: {self.properties.get('opened-diagrams')}")

    def _add_ui_settings(self, page):
        if Gtk.get_major_version() == 3:
            window = page.get_toplevel()
            window.insert_action_group("diagram", page.action_group.actions)
            window.add_accel_group(page.action_group.shortcuts)
        else:
            window = page.get_root()
            print("adding", page.action_group.actions)
            window.insert_action_group("diagram", page.action_group.actions)
            print("done", page.action_group.actions)

    def _clear_ui_settings(self, page):
        if Gtk.get_major_version() == 3:
            window = page.get_toplevel()
            window.insert_action_group("diagram", None)
            window.remove_accel_group(page.action_group.shortcuts)
        else:
            window = page.get_root()
            window.insert_action_group("diagram", None)

    @action(name="close-current-tab", shortcut="<Primary>w")
    def close_current_tab(self):
        diagram = self.get_current_diagram()
        self.event_manager.handle(DiagramClosed(diagram))

    @event_handler(DiagramOpened)
    def _on_show_diagram(self, event):
        """Show a Diagram element in the Notebook.

        If a diagram is already open on a Notebook page, show that one,
        otherwise create a new Notebook page.

        Args:
            event: The service event that is calling the method.
        """

        diagram = event.diagram

        # Try to find an existing diagram page and give it focus
        for page, widget in self.get_widgets_on_pages():
            if widget.diagram_page.get_diagram() is diagram:
                self._notebook.set_current_page(page)
                self.get_current_view().grab_focus()
                return widget.diagram_page

        # No existing diagram page found, creating one
        page = DiagramPage(
            diagram,
            self.event_manager,
            self.element_factory,
            self.properties,
            self.modeling_language,
        )
        widget = page.construct()
        widget.diagram_page = page

        self.create_tab(diagram.name, widget)
        self.get_current_view().grab_focus()
        return page

    @event_handler(DiagramClosed)
    def _on_close_diagram(self, event: Event) -> None:
        """Callback to close the tab and remove the notebook page."""

        diagram = event.diagram

        for page_num, widget in self.get_widgets_on_pages():
            if widget.diagram_page.get_diagram() is diagram:
                break
        else:
            log.warn(f"No tab found for diagram {diagram}")
            return

        if diagram is self.get_current_diagram():
            self._clear_ui_settings(widget)
        self._notebook.remove_page(page_num)
        widget.diagram_page.close()
        if Gtk.get_major_version() == 3:
            widget.destroy()

    @event_handler(ModelFlushed)
    def _on_flush_model(self, event):
        """Close all tabs."""
        while self._notebook.get_n_pages():
            self._notebook.remove_page(0)

    @event_handler(AttributeUpdated)
    def _on_name_change(self, event):
        if event.property is Diagram.name:
            for page in range(self._notebook.get_n_pages()):
                widget = self._notebook.get_nth_page(page)
                if event.element is widget.diagram_page.diagram:
                    self._notebook.set_tab_label(
                        widget, self.tab_label(event.new_value, widget)
                    )<|MERGE_RESOLUTION|>--- conflicted
+++ resolved
@@ -116,16 +116,8 @@
     def tab_label(self, title, widget):
         tab_box = Gtk.Box.new(orientation=Gtk.Orientation.HORIZONTAL, spacing=0)
         button = Gtk.Button()
-<<<<<<< HEAD
         button.get_style_context().add_class("flat")
-
-        # TODO: Call button.set_focus_on_click directly once PyGObject issue
-        #  #371 is fixed
-        Gtk.Widget.set_focus_on_click(button, False)
-=======
-        button.set_relief(Gtk.ReliefStyle.NONE)
         button.set_focus_on_click(False)
->>>>>>> 5924c208
 
         button.connect(
             "clicked",
