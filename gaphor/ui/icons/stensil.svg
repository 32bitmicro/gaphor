<?xml version="1.0" encoding="UTF-8" standalone="no"?>
<svg
   xmlns:dc="http://purl.org/dc/elements/1.1/"
   xmlns:cc="http://creativecommons.org/ns#"
   xmlns:rdf="http://www.w3.org/1999/02/22-rdf-syntax-ns#"
   xmlns:svg="http://www.w3.org/2000/svg"
   xmlns="http://www.w3.org/2000/svg"
   xmlns:sodipodi="http://sodipodi.sourceforge.net/DTD/sodipodi-0.dtd"
   xmlns:inkscape="http://www.inkscape.org/namespaces/inkscape"
   width="793.70081"
   height="1122.5197"
   viewBox="0 0 210 297"
   version="1.1"
   id="svg4268"
   sodipodi:docname="stensil.svg"
   inkscape:version="1.0.2 (e86c870879, 2021-01-15)">
  <defs
     id="defs4262">
    <inkscape:path-effect
       effect="powerstroke"
       id="path-effect1016"
       is_visible="true"
       lpeversion="1"
       offset_points="0,0.1322915"
       sort_points="true"
       interpolator_type="CubicBezierJohan"
       interpolator_beta="0.2"
       start_linecap_type="zerowidth"
       linejoin_type="extrp_arc"
       miter_limit="4"
       scale_width="1"
       end_linecap_type="zerowidth" />
    <inkscape:path-effect
       effect="powerstroke"
       id="path-effect1012"
       is_visible="true"
       lpeversion="1"
       offset_points="0,0.1322915"
       sort_points="true"
       interpolator_type="CubicBezierJohan"
       interpolator_beta="0.2"
       start_linecap_type="zerowidth"
       linejoin_type="extrp_arc"
       miter_limit="4"
       scale_width="1"
       end_linecap_type="zerowidth" />
    <inkscape:perspective
       sodipodi:type="inkscape:persp3d"
       inkscape:vp_x="0 : 148.5 : 1"
       inkscape:vp_y="0 : 1000 : 0"
       inkscape:vp_z="210 : 148.5 : 1"
       inkscape:persp3d-origin="105 : 99 : 1"
       id="perspective3756" />
  </defs>
  <sodipodi:namedview
     id="base"
     pagecolor="#ffffff"
     bordercolor="#666666"
     borderopacity="1.0"
     inkscape:pageopacity="0.0"
     inkscape:pageshadow="2"
<<<<<<< HEAD
     inkscape:zoom="22.014226"
     inkscape:cx="395.24325"
     inkscape:cy="-11.145895"
     inkscape:document-units="px"
     inkscape:current-layer="c4-container-database"
=======
     inkscape:zoom="5.5035565"
     inkscape:cx="303.86588"
     inkscape:cy="155.53198"
     inkscape:document-units="px"
     inkscape:current-layer="xor"
>>>>>>> 6c7eb0ad
     showgrid="true"
     units="px"
     inkscape:window-width="1920"
     inkscape:window-height="1016"
     inkscape:window-x="0"
     inkscape:window-y="27"
     inkscape:window-maximized="1"
     showborder="false"
     inkscape:document-rotation="0">
    <inkscape:grid
       type="xygrid"
       id="grid4813"
       snapvisiblegridlinesonly="false"
       dotted="false" />
  </sodipodi:namedview>
  <metadata
     id="metadata4265">
    <rdf:RDF>
      <cc:Work
         rdf:about="">
        <dc:format>image/svg+xml</dc:format>
        <dc:type
           rdf:resource="http://purl.org/dc/dcmitype/StillImage" />
        <dc:title />
      </cc:Work>
    </rdf:RDF>
  </metadata>
  <g
     inkscape:label="backplane"
     inkscape:groupmode="layer"
     id="backplane"
     style="display:inline"
     sodipodi:insensitive="true">
    <rect
       inkscape:label="512x512"
       y="4.6354084"
       x="1.3229166"
       height="4.2333331"
       width="4.2333331"
       id="rect859"
       style="display:inline;overflow:visible;visibility:visible;fill:#f0f0f0;fill-opacity:1;fill-rule:nonzero;stroke:none;stroke-width:0.132292;marker:none;enable-background:accumulate" />
    <rect
       style="display:inline;overflow:visible;visibility:visible;fill:#f0f0f0;fill-opacity:1;fill-rule:nonzero;stroke:none;stroke-width:0.132292;marker:none;enable-background:accumulate"
       id="rect4826"
       width="4.2333331"
       height="4.2333331"
       x="17.197916"
       y="9.9270754"
       inkscape:label="512x512" />
    <rect
       inkscape:label="512x512"
       y="4.6354084"
       x="9.260417"
       height="4.2333331"
       width="4.2333331"
       id="rect4828"
       style="display:inline;overflow:visible;visibility:visible;fill:#f0f0f0;fill-opacity:1;fill-rule:nonzero;stroke:none;stroke-width:0.132292;marker:none;enable-background:accumulate" />
    <rect
       inkscape:label="512x512"
       y="4.6354084"
       x="17.197916"
       height="4.2333331"
       width="4.2333331"
       id="rect4830"
       style="display:inline;overflow:visible;visibility:visible;fill:#f0f0f0;fill-opacity:1;fill-rule:nonzero;stroke:none;stroke-width:0.132292;marker:none;enable-background:accumulate" />
    <rect
       inkscape:label="512x512"
       y="4.6354084"
       x="25.135416"
       height="4.2333331"
       width="4.2333331"
       id="rect4832"
       style="display:inline;overflow:visible;visibility:visible;fill:#f0f0f0;fill-opacity:1;fill-rule:nonzero;stroke:none;stroke-width:0.132292;marker:none;enable-background:accumulate" />
    <rect
       inkscape:label="512x512"
       y="-4.6250086"
       x="1.3229166"
       height="4.2333331"
       width="4.2333331"
       id="rect4834"
       style="display:inline;overflow:visible;visibility:visible;fill:#f0f0f0;fill-opacity:1;fill-rule:nonzero;stroke:none;stroke-width:0.132292;marker:none;enable-background:accumulate" />
    <rect
       inkscape:label="512x512"
       y="9.9270754"
       x="1.3229166"
       height="4.2333331"
       width="4.2333331"
       id="rect4836"
       style="display:inline;overflow:visible;visibility:visible;fill:#f0f0f0;fill-opacity:1;fill-rule:nonzero;stroke:none;stroke-width:0.132292;marker:none;enable-background:accumulate" />
    <rect
       inkscape:label="512x512"
       y="9.9270754"
       x="9.260417"
       height="4.2333331"
       width="4.2333331"
       id="rect4838"
       style="display:inline;overflow:visible;visibility:visible;fill:#f0f0f0;fill-opacity:1;fill-rule:nonzero;stroke:none;stroke-width:0.132292;marker:none;enable-background:accumulate" />
    <rect
       inkscape:label="512x512"
       y="9.9270754"
       x="25.135416"
       height="4.2333331"
       width="4.2333331"
       id="rect4840"
       style="display:inline;overflow:visible;visibility:visible;fill:#f0f0f0;fill-opacity:1;fill-rule:nonzero;stroke:none;stroke-width:0.132292;marker:none;enable-background:accumulate" />
    <text
       xml:space="preserve"
       style="font-style:normal;font-variant:normal;font-weight:normal;font-stretch:normal;font-size:1.41111px;line-height:1.25;font-family:sans-serif;-inkscape-font-specification:'sans-serif, Normal';font-variant-ligatures:normal;font-variant-caps:normal;font-variant-numeric:normal;font-feature-settings:normal;text-align:start;letter-spacing:0px;word-spacing:0px;writing-mode:lr-tb;text-anchor:start;fill:#000000;fill-opacity:1;stroke:none;stroke-width:0.264583"
       x="-33.097832"
       y="-11.493046"
       id="text3764"><tspan
         sodipodi:role="line"
         id="tspan3762"
         x="-33.097832"
         y="-11.493046"
         style="stroke-width:0.264583">Instructions:</tspan><tspan
         sodipodi:role="line"
         x="-33.097832"
         y="-9.7291584"
         style="stroke-width:0.264583"
         id="tspan3766">One icon per layer. Each layer should</tspan><tspan
         sodipodi:role="line"
         x="-33.097832"
         y="-7.9652705"
         style="stroke-width:0.264583"
         id="tspan3768">have an id equal to the layer name.</tspan><tspan
         sodipodi:role="line"
         x="-33.097832"
         y="-6.2013831"
         style="stroke-width:0.264583"
         id="tspan3774">Check in XML editor!</tspan><tspan
         sodipodi:role="line"
         x="-33.097832"
         y="-4.4374957"
         style="stroke-width:0.264583"
         id="tspan3776">The Makefile will extract the icons and</tspan><tspan
         sodipodi:role="line"
         x="-33.097832"
         y="-2.6736081"
         style="stroke-width:0.264583"
         id="tspan3778">convert all strokes to paths, so they are</tspan><tspan
         sodipodi:role="line"
         x="-33.097832"
         y="-0.90972048"
         style="stroke-width:0.264583"
         id="tspan3780">presented in the color defined by the theme.</tspan></text>
    <text
       xml:space="preserve"
       style="font-style:normal;font-variant:normal;font-weight:normal;font-stretch:normal;font-size:1.41111px;line-height:1.25;font-family:sans-serif;-inkscape-font-specification:'sans-serif, Normal';font-variant-ligatures:normal;font-variant-caps:normal;font-variant-numeric:normal;text-align:start;letter-spacing:0px;word-spacing:0px;writing-mode:lr-tb;text-anchor:start;fill:#000000;fill-opacity:1;stroke:none;stroke-width:0.264583"
       x="1.2638577"
       y="3.0904305"
       id="text874"><tspan
         sodipodi:role="line"
         id="tspan872"
         x="1.2638577"
         y="3.0904305"
         style="stroke-width:0.264583">Classes</tspan></text>
    <rect
       style="display:inline;overflow:visible;visibility:visible;fill:#f0f0f0;fill-opacity:1;fill-rule:nonzero;stroke:none;stroke-width:0.132292;marker:none;enable-background:accumulate"
       id="rect878"
       width="4.2333331"
       height="4.2333331"
       x="1.3229171"
       y="-9.9166746"
       inkscape:label="512x512" />
    <text
       xml:space="preserve"
       style="font-style:normal;font-variant:normal;font-weight:normal;font-stretch:normal;font-size:1.41111px;line-height:1.25;font-family:sans-serif;-inkscape-font-specification:'sans-serif, Normal';font-variant-ligatures:normal;font-variant-caps:normal;font-variant-numeric:normal;text-align:start;letter-spacing:0px;word-spacing:0px;writing-mode:lr-tb;text-anchor:start;fill:#000000;fill-opacity:1;stroke:none;stroke-width:0.264583"
       x="1.2756696"
       y="-11.487638"
       id="text882"><tspan
         sodipodi:role="line"
         id="tspan880"
         x="1.2756696"
         y="-11.487638"
         style="stroke-width:0.264583">General</tspan></text>
    <rect
       inkscape:label="512x512"
       y="-9.9166746"
       x="9.260417"
       height="4.2333331"
       width="4.2333331"
       id="rect884"
       style="display:inline;overflow:visible;visibility:visible;fill:#f0f0f0;fill-opacity:1;fill-rule:nonzero;stroke:none;stroke-width:0.132292;marker:none;enable-background:accumulate" />
    <rect
       style="display:inline;overflow:visible;visibility:visible;fill:#f0f0f0;fill-opacity:1;fill-rule:nonzero;stroke:none;stroke-width:0.132292;marker:none;enable-background:accumulate"
       id="rect886"
       width="4.2333331"
       height="4.2333331"
       x="17.197918"
       y="-9.9166746"
       inkscape:label="512x512" />
    <rect
       inkscape:label="512x512"
       y="-9.9166746"
       x="25.135416"
       height="4.2333331"
       width="4.2333331"
       id="rect888"
       style="display:inline;overflow:visible;visibility:visible;fill:#f0f0f0;fill-opacity:1;fill-rule:nonzero;stroke:none;stroke-width:0.132292;marker:none;enable-background:accumulate" />
    <rect
       style="display:inline;overflow:visible;visibility:visible;fill:#f0f0f0;fill-opacity:1;fill-rule:nonzero;stroke:none;stroke-width:0.132292;marker:none;enable-background:accumulate"
       id="rect890"
       width="4.2333331"
       height="4.2333331"
       x="9.260417"
       y="-4.6250086"
       inkscape:label="512x512" />
    <rect
       inkscape:label="512x512"
       y="-4.6250086"
       x="17.197916"
       height="4.2333331"
       width="4.2333331"
       id="rect894"
       style="display:inline;overflow:visible;visibility:visible;fill:#f0f0f0;fill-opacity:1;fill-rule:nonzero;stroke:none;stroke-width:0.132292;marker:none;enable-background:accumulate" />
    <rect
       style="display:inline;overflow:visible;visibility:visible;fill:#f0f0f0;fill-opacity:1;fill-rule:nonzero;stroke:none;stroke-width:0.132292;marker:none;enable-background:accumulate"
       id="rect896"
       width="4.2333331"
       height="4.2333331"
       x="25.135416"
       y="-4.6250086"
       inkscape:label="512x512" />
    <text
       xml:space="preserve"
       style="font-style:normal;font-variant:normal;font-weight:normal;font-stretch:normal;font-size:1.41111px;line-height:1.25;font-family:sans-serif;-inkscape-font-specification:'sans-serif, Normal';font-variant-ligatures:normal;font-variant-caps:normal;font-variant-numeric:normal;text-align:start;letter-spacing:0px;word-spacing:0px;writing-mode:lr-tb;text-anchor:start;fill:#000000;fill-opacity:1;stroke:none;stroke-width:0.264583"
       x="1.2638577"
       y="17.607079"
       id="text918"><tspan
         sodipodi:role="line"
         id="tspan916"
         x="1.2638577"
         y="17.607079"
         style="stroke-width:0.264583">Components</tspan></text>
    <rect
       inkscape:label="512x512"
       y="19.187492"
       x="1.3229166"
       height="4.2333331"
       width="4.2333331"
       id="rect920"
       style="display:inline;overflow:visible;visibility:visible;fill:#f0f0f0;fill-opacity:1;fill-rule:nonzero;stroke:none;stroke-width:0.132292;marker:none;enable-background:accumulate" />
    <rect
       style="display:inline;overflow:visible;visibility:visible;fill:#f0f0f0;fill-opacity:1;fill-rule:nonzero;stroke:none;stroke-width:0.132292;marker:none;enable-background:accumulate"
       id="rect922"
       width="4.2333331"
       height="4.2333331"
       x="1.3229169"
       y="24.479158"
       inkscape:label="512x512" />
    <rect
       style="display:inline;overflow:visible;visibility:visible;fill:#f0f0f0;fill-opacity:1;fill-rule:nonzero;stroke:none;stroke-width:0.132292;marker:none;enable-background:accumulate"
       id="rect928"
       width="4.2333331"
       height="4.2333331"
       x="9.260417"
       y="19.187492"
       inkscape:label="512x512" />
    <rect
       inkscape:label="512x512"
       y="19.187492"
       x="17.197918"
       height="4.2333331"
       width="4.2333331"
       id="rect930"
       style="display:inline;overflow:visible;visibility:visible;fill:#f0f0f0;fill-opacity:1;fill-rule:nonzero;stroke:none;stroke-width:0.132292;marker:none;enable-background:accumulate" />
    <rect
       style="display:inline;overflow:visible;visibility:visible;fill:#f0f0f0;fill-opacity:1;fill-rule:nonzero;stroke:none;stroke-width:0.132292;marker:none;enable-background:accumulate"
       id="rect932"
       width="4.2333331"
       height="4.2333331"
       x="25.135416"
       y="19.187492"
       inkscape:label="512x512" />
    <rect
       inkscape:label="512x512"
       y="24.479158"
       x="9.260417"
       height="4.2333331"
       width="4.2333331"
       id="rect934"
       style="display:inline;overflow:visible;visibility:visible;fill:#f0f0f0;fill-opacity:1;fill-rule:nonzero;stroke:none;stroke-width:0.132292;marker:none;enable-background:accumulate" />
    <rect
       style="display:inline;overflow:visible;visibility:visible;fill:#f0f0f0;fill-opacity:1;fill-rule:nonzero;stroke:none;stroke-width:0.132292;marker:none;enable-background:accumulate"
       id="rect936"
       width="4.2333331"
       height="4.2333331"
       x="17.197916"
       y="24.479158"
       inkscape:label="512x512" />
    <rect
       inkscape:label="512x512"
       y="24.479158"
       x="25.135416"
       height="4.2333331"
       width="4.2333331"
       id="rect938"
       style="display:inline;overflow:visible;visibility:visible;fill:#f0f0f0;fill-opacity:1;fill-rule:nonzero;stroke:none;stroke-width:0.132292;marker:none;enable-background:accumulate" />
    <text
       xml:space="preserve"
       style="font-style:normal;font-variant:normal;font-weight:normal;font-stretch:normal;font-size:1.41111px;line-height:1.25;font-family:sans-serif;-inkscape-font-specification:'sans-serif, Normal';font-variant-ligatures:normal;font-variant-caps:normal;font-variant-numeric:normal;text-align:start;letter-spacing:0px;word-spacing:0px;writing-mode:lr-tb;text-anchor:start;fill:#000000;fill-opacity:1;stroke:none;stroke-width:0.264583"
       x="1.299293"
       y="32.178059"
       id="text942"><tspan
         sodipodi:role="line"
         id="tspan940"
         x="1.299293"
         y="32.178059"
         style="stroke-width:0.264583">Actions</tspan></text>
    <rect
       inkscape:label="512x512"
       y="33.739574"
       x="1.3229165"
       height="4.2333331"
       width="4.2333331"
       id="rect944"
       style="display:inline;overflow:visible;visibility:visible;fill:#f0f0f0;fill-opacity:1;fill-rule:nonzero;stroke:none;stroke-width:0.132292;marker:none;enable-background:accumulate" />
    <rect
       style="display:inline;overflow:visible;visibility:visible;fill:#f0f0f0;fill-opacity:1;fill-rule:nonzero;stroke:none;stroke-width:0.132292;marker:none;enable-background:accumulate"
       id="rect946"
       width="4.2333331"
       height="4.2333331"
       x="9.260417"
       y="33.739574"
       inkscape:label="512x512" />
    <rect
       inkscape:label="512x512"
       y="33.739574"
       x="17.197918"
       height="4.2333331"
       width="4.2333331"
       id="rect948"
       style="display:inline;overflow:visible;visibility:visible;fill:#f0f0f0;fill-opacity:1;fill-rule:nonzero;stroke:none;stroke-width:0.132292;marker:none;enable-background:accumulate" />
    <rect
       style="display:inline;overflow:visible;visibility:visible;fill:#f0f0f0;fill-opacity:1;fill-rule:nonzero;stroke:none;stroke-width:0.132292;marker:none;enable-background:accumulate"
       id="rect950"
       width="4.2333331"
       height="4.2333331"
       x="25.135416"
       y="33.739574"
       inkscape:label="512x512" />
    <rect
       style="display:inline;overflow:visible;visibility:visible;fill:#f0f0f0;fill-opacity:1;fill-rule:nonzero;stroke:none;stroke-width:0.132292;marker:none;enable-background:accumulate"
       id="rect952"
       width="4.2333331"
       height="4.2333331"
       x="1.3229169"
       y="39.031239"
       inkscape:label="512x512" />
    <rect
       inkscape:label="512x512"
       y="39.031239"
       x="9.260417"
       height="4.2333331"
       width="4.2333331"
       id="rect954"
       style="display:inline;overflow:visible;visibility:visible;fill:#f0f0f0;fill-opacity:1;fill-rule:nonzero;stroke:none;stroke-width:0.132292;marker:none;enable-background:accumulate" />
    <rect
       style="display:inline;overflow:visible;visibility:visible;fill:#f0f0f0;fill-opacity:1;fill-rule:nonzero;stroke:none;stroke-width:0.132292;marker:none;enable-background:accumulate"
       id="rect956"
       width="4.2333331"
       height="4.2333331"
       x="17.197918"
       y="39.031239"
       inkscape:label="512x512" />
    <rect
       inkscape:label="512x512"
       y="39.031239"
       x="25.135416"
       height="4.2333331"
       width="4.2333331"
       id="rect958"
       style="display:inline;overflow:visible;visibility:visible;fill:#f0f0f0;fill-opacity:1;fill-rule:nonzero;stroke:none;stroke-width:0.132292;marker:none;enable-background:accumulate" />
    <rect
       inkscape:label="512x512"
       y="44.322906"
       x="1.3229167"
       height="4.2333331"
       width="4.2333331"
       id="rect960"
       style="display:inline;overflow:visible;visibility:visible;fill:#f0f0f0;fill-opacity:1;fill-rule:nonzero;stroke:none;stroke-width:0.132292;marker:none;enable-background:accumulate" />
    <rect
       style="display:inline;overflow:visible;visibility:visible;fill:#f0f0f0;fill-opacity:1;fill-rule:nonzero;stroke:none;stroke-width:0.132292;marker:none;enable-background:accumulate"
       id="rect962"
       width="4.2333331"
       height="4.2333331"
       x="9.260417"
       y="44.322906"
       inkscape:label="512x512" />
    <rect
       inkscape:label="512x512"
       y="44.322906"
       x="25.135416"
       height="4.2333331"
       width="4.2333331"
       id="rect964"
       style="display:inline;overflow:visible;visibility:visible;fill:#f0f0f0;fill-opacity:1;fill-rule:nonzero;stroke:none;stroke-width:0.132292;marker:none;enable-background:accumulate" />
    <rect
       style="display:inline;overflow:visible;visibility:visible;fill:#f0f0f0;fill-opacity:1;fill-rule:nonzero;stroke:none;stroke-width:0.132292;marker:none;enable-background:accumulate"
       id="rect966"
       width="4.2333331"
       height="4.2333331"
       x="17.197916"
       y="44.322906"
       inkscape:label="512x512" />
    <text
       xml:space="preserve"
       style="font-style:normal;font-variant:normal;font-weight:normal;font-stretch:normal;font-size:1.41111px;line-height:1.25;font-family:sans-serif;-inkscape-font-specification:'sans-serif, Normal';font-variant-ligatures:normal;font-variant-caps:normal;font-variant-numeric:normal;text-align:start;letter-spacing:0px;word-spacing:0px;writing-mode:lr-tb;text-anchor:start;fill:#000000;fill-opacity:1;stroke:none;stroke-width:0.264583"
       x="35.71875"
       y="-11.492366"
       id="text970"><tspan
         sodipodi:role="line"
         id="tspan968"
         x="35.71875"
         y="-11.492366"
         style="stroke-width:0.264583">Interactions</tspan></text>
    <rect
       style="display:inline;overflow:visible;visibility:visible;fill:#f0f0f0;fill-opacity:1;fill-rule:nonzero;stroke:none;stroke-width:0.132292;marker:none;enable-background:accumulate"
       id="rect972"
       width="4.2333331"
       height="4.2333331"
       x="35.71875"
       y="-9.9166746"
       inkscape:label="512x512" />
    <rect
       inkscape:label="512x512"
       y="-9.9166746"
       x="43.65625"
       height="4.2333331"
       width="4.2333331"
       id="rect974"
       style="display:inline;overflow:visible;visibility:visible;fill:#f0f0f0;fill-opacity:1;fill-rule:nonzero;stroke:none;stroke-width:0.132292;marker:none;enable-background:accumulate" />
    <rect
       style="display:inline;overflow:visible;visibility:visible;fill:#f0f0f0;fill-opacity:1;fill-rule:nonzero;stroke:none;stroke-width:0.132292;marker:none;enable-background:accumulate"
       id="rect976"
       width="4.2333331"
       height="4.2333331"
       x="51.59375"
       y="-9.9166746"
       inkscape:label="512x512" />
    <rect
       inkscape:label="512x512"
       y="-9.9166746"
       x="59.531246"
       height="4.2333331"
       width="4.2333331"
       id="rect978"
       style="display:inline;overflow:visible;visibility:visible;fill:#f0f0f0;fill-opacity:1;fill-rule:nonzero;stroke:none;stroke-width:0.132292;marker:none;enable-background:accumulate" />
    <rect
       inkscape:label="512x512"
       y="-4.6250114"
       x="35.71875"
       height="4.2333331"
       width="4.2333331"
       id="rect980"
       style="display:inline;overflow:visible;visibility:visible;fill:#f0f0f0;fill-opacity:1;fill-rule:nonzero;stroke:none;stroke-width:0.132292;marker:none;enable-background:accumulate" />
    <rect
       style="display:inline;overflow:visible;visibility:visible;fill:#f0f0f0;fill-opacity:1;fill-rule:nonzero;stroke:none;stroke-width:0.132292;marker:none;enable-background:accumulate"
       id="rect982"
       width="4.2333331"
       height="4.2333331"
       x="51.593746"
       y="-4.6250038"
       inkscape:label="512x512" />
    <rect
       inkscape:label="512x512"
       y="-4.6250038"
       x="43.65625"
       height="4.2333331"
       width="4.2333331"
       id="rect986"
       style="display:inline;overflow:visible;visibility:visible;fill:#f0f0f0;fill-opacity:1;fill-rule:nonzero;stroke:none;stroke-width:0.132292;marker:none;enable-background:accumulate" />
    <rect
       inkscape:label="512x512"
       y="-4.6250114"
       x="59.531246"
       height="4.2333331"
       width="4.2333331"
       id="rect990"
       style="display:inline;overflow:visible;visibility:visible;fill:#f0f0f0;fill-opacity:1;fill-rule:nonzero;stroke:none;stroke-width:0.132292;marker:none;enable-background:accumulate" />
    <text
       xml:space="preserve"
       style="font-style:normal;font-variant:normal;font-weight:normal;font-stretch:normal;font-size:1.41111px;line-height:1.25;font-family:sans-serif;-inkscape-font-specification:'sans-serif, Normal';font-variant-ligatures:normal;font-variant-caps:normal;font-variant-numeric:normal;text-align:start;letter-spacing:0px;word-spacing:0px;writing-mode:lr-tb;text-anchor:start;fill:#000000;fill-opacity:1;stroke:none;stroke-width:0.264583"
       x="35.71875"
       y="3.05972"
       id="text970-2"><tspan
         sodipodi:role="line"
         id="tspan968-2"
         x="35.71875"
         y="3.05972"
         style="stroke-width:0.264583">States</tspan></text>
    <rect
       style="display:inline;overflow:visible;visibility:visible;fill:#f0f0f0;fill-opacity:1;fill-rule:nonzero;stroke:none;stroke-width:0.132292;marker:none;enable-background:accumulate"
       id="rect972-6"
       width="4.2333331"
       height="4.2333331"
       x="35.71875"
       y="4.6354113"
       inkscape:label="512x512" />
    <rect
       inkscape:label="512x512"
       y="4.6354113"
       x="43.65625"
       height="4.2333331"
       width="4.2333331"
       id="rect974-1"
       style="display:inline;overflow:visible;visibility:visible;fill:#f0f0f0;fill-opacity:1;fill-rule:nonzero;stroke:none;stroke-width:0.132292;marker:none;enable-background:accumulate" />
    <rect
       style="display:inline;overflow:visible;visibility:visible;fill:#f0f0f0;fill-opacity:1;fill-rule:nonzero;stroke:none;stroke-width:0.132292;marker:none;enable-background:accumulate"
       id="rect976-0"
       width="4.2333331"
       height="4.2333331"
       x="51.59375"
       y="4.6354113"
       inkscape:label="512x512" />
    <rect
       inkscape:label="512x512"
       y="4.6354113"
       x="59.53125"
       height="4.2333331"
       width="4.2333331"
       id="rect978-6"
       style="display:inline;overflow:visible;visibility:visible;fill:#f0f0f0;fill-opacity:1;fill-rule:nonzero;stroke:none;stroke-width:0.132292;marker:none;enable-background:accumulate" />
    <rect
       inkscape:label="512x512"
       y="9.9270763"
       x="35.71875"
       height="4.2333331"
       width="4.2333331"
       id="rect980-1"
       style="display:inline;overflow:visible;visibility:visible;fill:#f0f0f0;fill-opacity:1;fill-rule:nonzero;stroke:none;stroke-width:0.132292;marker:none;enable-background:accumulate" />
    <rect
       style="display:inline;overflow:visible;visibility:visible;fill:#f0f0f0;fill-opacity:1;fill-rule:nonzero;stroke:none;stroke-width:0.132292;marker:none;enable-background:accumulate"
       id="rect982-5"
       width="4.2333331"
       height="4.2333331"
       x="51.593746"
       y="9.927084"
       inkscape:label="512x512" />
    <rect
       inkscape:label="512x512"
       y="9.927084"
       x="43.65625"
       height="4.2333331"
       width="4.2333331"
       id="rect986-9"
       style="display:inline;overflow:visible;visibility:visible;fill:#f0f0f0;fill-opacity:1;fill-rule:nonzero;stroke:none;stroke-width:0.132292;marker:none;enable-background:accumulate" />
    <rect
       inkscape:label="512x512"
       y="9.9270763"
       x="59.53125"
       height="4.2333331"
       width="4.2333331"
       id="rect990-4"
       style="display:inline;overflow:visible;visibility:visible;fill:#f0f0f0;fill-opacity:1;fill-rule:nonzero;stroke:none;stroke-width:0.132292;marker:none;enable-background:accumulate" />
    <text
       xml:space="preserve"
       style="font-style:normal;font-variant:normal;font-weight:normal;font-stretch:normal;font-size:1.41111px;line-height:1.25;font-family:sans-serif;-inkscape-font-specification:'sans-serif, Normal';font-variant-ligatures:normal;font-variant-caps:normal;font-variant-numeric:normal;text-align:start;letter-spacing:0px;word-spacing:0px;writing-mode:lr-tb;text-anchor:start;fill:#000000;fill-opacity:1;stroke:none;stroke-width:0.264583"
       x="35.718746"
       y="17.611805"
       id="text970-2-9"><tspan
         sodipodi:role="line"
         id="tspan968-2-0"
         x="35.718746"
         y="17.611805"
         style="stroke-width:0.264583">Use cases</tspan></text>
    <rect
       style="display:inline;overflow:visible;visibility:visible;fill:#f0f0f0;fill-opacity:1;fill-rule:nonzero;stroke:none;stroke-width:0.132292;marker:none;enable-background:accumulate"
       id="rect972-6-9"
       width="4.2333331"
       height="4.2333331"
       x="35.718746"
       y="19.187496"
       inkscape:label="512x512" />
    <rect
       inkscape:label="512x512"
       y="19.187496"
       x="43.656246"
       height="4.2333331"
       width="4.2333331"
       id="rect974-1-1"
       style="display:inline;overflow:visible;visibility:visible;fill:#f0f0f0;fill-opacity:1;fill-rule:nonzero;stroke:none;stroke-width:0.132292;marker:none;enable-background:accumulate" />
    <rect
       style="display:inline;overflow:visible;visibility:visible;fill:#f0f0f0;fill-opacity:1;fill-rule:nonzero;stroke:none;stroke-width:0.132292;marker:none;enable-background:accumulate"
       id="rect976-0-7"
       width="4.2333331"
       height="4.2333331"
       x="51.593746"
       y="19.187496"
       inkscape:label="512x512" />
    <rect
       inkscape:label="512x512"
       y="19.187496"
       x="59.531246"
       height="4.2333331"
       width="4.2333331"
       id="rect978-6-7"
       style="display:inline;overflow:visible;visibility:visible;fill:#f0f0f0;fill-opacity:1;fill-rule:nonzero;stroke:none;stroke-width:0.132292;marker:none;enable-background:accumulate" />
    <rect
       inkscape:label="512x512"
       y="24.47916"
       x="35.71875"
       height="4.2333331"
       width="4.2333331"
       id="rect980-1-1"
       style="display:inline;overflow:visible;visibility:visible;fill:#f0f0f0;fill-opacity:1;fill-rule:nonzero;stroke:none;stroke-width:0.132292;marker:none;enable-background:accumulate" />
    <rect
       style="display:inline;overflow:visible;visibility:visible;fill:#f0f0f0;fill-opacity:1;fill-rule:nonzero;stroke:none;stroke-width:0.132292;marker:none;enable-background:accumulate"
       id="rect982-5-1"
       width="4.2333331"
       height="4.2333331"
       x="51.593746"
       y="24.479168"
       inkscape:label="512x512" />
    <rect
       inkscape:label="512x512"
       y="24.479168"
       x="43.656246"
       height="4.2333331"
       width="4.2333331"
       id="rect986-9-5"
       style="display:inline;overflow:visible;visibility:visible;fill:#f0f0f0;fill-opacity:1;fill-rule:nonzero;stroke:none;stroke-width:0.132292;marker:none;enable-background:accumulate" />
    <rect
       inkscape:label="512x512"
       y="24.47916"
       x="59.531246"
       height="4.2333331"
       width="4.2333331"
       id="rect990-4-9"
       style="display:inline;overflow:visible;visibility:visible;fill:#f0f0f0;fill-opacity:1;fill-rule:nonzero;stroke:none;stroke-width:0.132292;marker:none;enable-background:accumulate" />
    <text
       xml:space="preserve"
       style="font-style:normal;font-variant:normal;font-weight:normal;font-stretch:normal;font-size:1.41111px;line-height:1.25;font-family:sans-serif;-inkscape-font-specification:'sans-serif, Normal';font-variant-ligatures:normal;font-variant-caps:normal;font-variant-numeric:normal;text-align:start;letter-spacing:0px;word-spacing:0px;writing-mode:lr-tb;text-anchor:start;fill:#000000;fill-opacity:1;stroke:none;stroke-width:0.264583"
       x="35.71875"
       y="32.163883"
       id="text970-2-7"><tspan
         sodipodi:role="line"
         id="tspan968-2-7"
         x="35.71875"
         y="32.163883"
         style="stroke-width:0.264583">Profiles</tspan></text>
    <rect
       style="display:inline;overflow:visible;visibility:visible;fill:#f0f0f0;fill-opacity:1;fill-rule:nonzero;stroke:none;stroke-width:0.132292;marker:none;enable-background:accumulate"
       id="rect972-6-6"
       width="4.2333331"
       height="4.2333331"
       x="35.71875"
       y="33.739578"
       inkscape:label="512x512" />
    <rect
       inkscape:label="512x512"
       y="33.739578"
       x="43.65625"
       height="4.2333331"
       width="4.2333331"
       id="rect974-1-7"
       style="display:inline;overflow:visible;visibility:visible;fill:#f0f0f0;fill-opacity:1;fill-rule:nonzero;stroke:none;stroke-width:0.132292;marker:none;enable-background:accumulate" />
    <rect
       style="display:inline;overflow:visible;visibility:visible;fill:#f0f0f0;fill-opacity:1;fill-rule:nonzero;stroke:none;stroke-width:0.132292;marker:none;enable-background:accumulate"
       id="rect976-0-3"
       width="4.2333331"
       height="4.2333331"
       x="51.59375"
       y="33.739578"
       inkscape:label="512x512" />
    <rect
       inkscape:label="512x512"
       y="33.739578"
       x="59.531246"
       height="4.2333331"
       width="4.2333331"
       id="rect978-6-6"
       style="display:inline;overflow:visible;visibility:visible;fill:#f0f0f0;fill-opacity:1;fill-rule:nonzero;stroke:none;stroke-width:0.132292;marker:none;enable-background:accumulate" />
    <rect
       inkscape:label="512x512"
       y="39.031242"
       x="35.71875"
       height="4.2333331"
       width="4.2333331"
       id="rect980-1-5"
       style="display:inline;overflow:visible;visibility:visible;fill:#f0f0f0;fill-opacity:1;fill-rule:nonzero;stroke:none;stroke-width:0.132292;marker:none;enable-background:accumulate" />
    <rect
       style="display:inline;overflow:visible;visibility:visible;fill:#f0f0f0;fill-opacity:1;fill-rule:nonzero;stroke:none;stroke-width:0.132292;marker:none;enable-background:accumulate"
       id="rect982-5-6"
       width="4.2333331"
       height="4.2333331"
       x="51.593746"
       y="39.031242"
       inkscape:label="512x512" />
    <rect
       inkscape:label="512x512"
       y="39.031242"
       x="43.65625"
       height="4.2333331"
       width="4.2333331"
       id="rect986-9-3"
       style="display:inline;overflow:visible;visibility:visible;fill:#f0f0f0;fill-opacity:1;fill-rule:nonzero;stroke:none;stroke-width:0.132292;marker:none;enable-background:accumulate" />
    <rect
       inkscape:label="512x512"
       y="39.031242"
       x="59.531246"
       height="4.2333331"
       width="4.2333331"
       id="rect990-4-94"
       style="display:inline;overflow:visible;visibility:visible;fill:#f0f0f0;fill-opacity:1;fill-rule:nonzero;stroke:none;stroke-width:0.132292;marker:none;enable-background:accumulate" />
    <text
       id="text970-9"
       y="-11.365278"
       x="69.850006"
       style="font-style:normal;font-variant:normal;font-weight:normal;font-stretch:normal;font-size:1.41111px;line-height:1.25;font-family:sans-serif;-inkscape-font-specification:'sans-serif, Normal';font-variant-ligatures:normal;font-variant-caps:normal;font-variant-numeric:normal;text-align:start;letter-spacing:0px;word-spacing:0px;writing-mode:lr-tb;text-anchor:start;display:inline;fill:#000000;fill-opacity:1;stroke:none;stroke-width:0.264583"
       xml:space="preserve"><tspan
         style="stroke-width:0.264583"
         y="-11.365278"
         x="69.850006"
         sodipodi:role="line"
         id="tspan1355">Requirements</tspan></text>
    <rect
       inkscape:label="512x512"
       y="-9.789587"
       x="69.850006"
       height="4.2333331"
       width="4.2333331"
       id="rect972-4"
       style="display:inline;overflow:visible;visibility:visible;fill:#f0f0f0;fill-opacity:1;fill-rule:nonzero;stroke:none;stroke-width:0.132292;marker:none;enable-background:accumulate" />
    <rect
       style="display:inline;overflow:visible;visibility:visible;fill:#f0f0f0;fill-opacity:1;fill-rule:nonzero;stroke:none;stroke-width:0.132292;marker:none;enable-background:accumulate"
       id="rect974-3"
       width="4.2333331"
       height="4.2333331"
       x="77.787506"
       y="-9.789587"
       inkscape:label="512x512" />
    <rect
       inkscape:label="512x512"
       y="-9.789587"
       x="85.725006"
       height="4.2333331"
       width="4.2333331"
       id="rect976-3"
       style="display:inline;overflow:visible;visibility:visible;fill:#f0f0f0;fill-opacity:1;fill-rule:nonzero;stroke:none;stroke-width:0.132292;marker:none;enable-background:accumulate" />
    <rect
       style="display:inline;overflow:visible;visibility:visible;fill:#f0f0f0;fill-opacity:1;fill-rule:nonzero;stroke:none;stroke-width:0.132292;marker:none;enable-background:accumulate"
       id="rect978-3"
       width="4.2333331"
       height="4.2333331"
       x="93.662498"
       y="-9.789587"
       inkscape:label="512x512" />
    <rect
       style="display:inline;overflow:visible;visibility:visible;fill:#f0f0f0;fill-opacity:1;fill-rule:nonzero;stroke:none;stroke-width:0.132292;marker:none;enable-background:accumulate"
       id="rect980-8"
       width="4.2333331"
       height="4.2333331"
       x="69.850006"
       y="-4.4979243"
       inkscape:label="512x512" />
    <rect
       inkscape:label="512x512"
       y="-4.4979167"
       x="85.724998"
       height="4.2333331"
       width="4.2333331"
       id="rect982-6"
       style="display:inline;overflow:visible;visibility:visible;fill:#f0f0f0;fill-opacity:1;fill-rule:nonzero;stroke:none;stroke-width:0.132292;marker:none;enable-background:accumulate" />
    <rect
       style="display:inline;overflow:visible;visibility:visible;fill:#f0f0f0;fill-opacity:1;fill-rule:nonzero;stroke:none;stroke-width:0.132292;marker:none;enable-background:accumulate"
       id="rect986-0"
       width="4.2333331"
       height="4.2333331"
       x="77.787506"
       y="-4.4979167"
       inkscape:label="512x512" />
    <rect
       style="display:inline;overflow:visible;visibility:visible;fill:#f0f0f0;fill-opacity:1;fill-rule:nonzero;stroke:none;stroke-width:0.132292;marker:none;enable-background:accumulate"
       id="rect990-48"
       width="4.2333331"
       height="4.2333331"
       x="93.662498"
       y="-4.4979243"
       inkscape:label="512x512" />
    <text
       xml:space="preserve"
       style="font-style:normal;font-variant:normal;font-weight:normal;font-stretch:normal;font-size:1.41111px;line-height:1.25;font-family:sans-serif;-inkscape-font-specification:'sans-serif, Normal';font-variant-ligatures:normal;font-variant-caps:normal;font-variant-numeric:normal;text-align:start;letter-spacing:0px;word-spacing:0px;writing-mode:lr-tb;text-anchor:start;display:inline;fill:#000000;fill-opacity:1;stroke:none;stroke-width:0.264583"
       x="69.850006"
       y="3.1868091"
       id="text970-9-3"><tspan
         id="tspan1355-6"
         sodipodi:role="line"
         x="69.850006"
         y="3.1868091"
         style="stroke-width:0.264583">Blocks</tspan></text>
    <rect
       style="display:inline;overflow:visible;visibility:visible;fill:#f0f0f0;fill-opacity:1;fill-rule:nonzero;stroke:none;stroke-width:0.132292;marker:none;enable-background:accumulate"
       id="rect972-4-7"
       width="4.2333331"
       height="4.2333331"
       x="69.850006"
       y="4.7624998"
       inkscape:label="512x512" />
    <rect
       inkscape:label="512x512"
       y="4.7624998"
       x="77.787506"
       height="4.2333331"
       width="4.2333331"
       id="rect974-3-5"
       style="display:inline;overflow:visible;visibility:visible;fill:#f0f0f0;fill-opacity:1;fill-rule:nonzero;stroke:none;stroke-width:0.132292;marker:none;enable-background:accumulate" />
    <rect
       style="display:inline;overflow:visible;visibility:visible;fill:#f0f0f0;fill-opacity:1;fill-rule:nonzero;stroke:none;stroke-width:0.132292;marker:none;enable-background:accumulate"
       id="rect976-3-3"
       width="4.2333331"
       height="4.2333331"
       x="85.725006"
       y="4.7624998"
       inkscape:label="512x512" />
    <rect
       inkscape:label="512x512"
       y="4.7624998"
       x="93.662498"
       height="4.2333331"
       width="4.2333331"
       id="rect978-3-5"
       style="display:inline;overflow:visible;visibility:visible;fill:#f0f0f0;fill-opacity:1;fill-rule:nonzero;stroke:none;stroke-width:0.132292;marker:none;enable-background:accumulate" />
    <rect
       inkscape:label="512x512"
       y="10.054163"
       x="69.850006"
       height="4.2333331"
       width="4.2333331"
       id="rect980-8-6"
       style="display:inline;overflow:visible;visibility:visible;fill:#f0f0f0;fill-opacity:1;fill-rule:nonzero;stroke:none;stroke-width:0.132292;marker:none;enable-background:accumulate" />
    <rect
       style="display:inline;overflow:visible;visibility:visible;fill:#f0f0f0;fill-opacity:1;fill-rule:nonzero;stroke:none;stroke-width:0.132292;marker:none;enable-background:accumulate"
       id="rect982-6-2"
       width="4.2333331"
       height="4.2333331"
       x="85.724998"
       y="10.054171"
       inkscape:label="512x512" />
    <rect
       inkscape:label="512x512"
       y="10.054171"
       x="77.787506"
       height="4.2333331"
       width="4.2333331"
       id="rect986-0-9"
       style="display:inline;overflow:visible;visibility:visible;fill:#f0f0f0;fill-opacity:1;fill-rule:nonzero;stroke:none;stroke-width:0.132292;marker:none;enable-background:accumulate" />
    <rect
       inkscape:label="512x512"
       y="10.054163"
       x="93.662498"
       height="4.2333331"
       width="4.2333331"
       id="rect990-48-1"
       style="display:inline;overflow:visible;visibility:visible;fill:#f0f0f0;fill-opacity:1;fill-rule:nonzero;stroke:none;stroke-width:0.132292;marker:none;enable-background:accumulate" />
    <text
       xml:space="preserve"
       style="font-style:normal;font-variant:normal;font-weight:normal;font-stretch:normal;font-size:1.41111px;line-height:1.25;font-family:sans-serif;-inkscape-font-specification:'sans-serif, Normal';font-variant-ligatures:normal;font-variant-caps:normal;font-variant-numeric:normal;text-align:start;letter-spacing:0px;word-spacing:0px;writing-mode:lr-tb;text-anchor:start;display:inline;fill:#000000;fill-opacity:1;stroke:none;stroke-width:0.264583"
       x="69.849998"
       y="17.474308"
       id="text970-9-2"><tspan
         id="tspan1355-7"
         sodipodi:role="line"
         x="69.849998"
         y="17.474308"
         style="stroke-width:0.264583">Internal Blocks</tspan></text>
    <rect
       width="4.2333331"
       style="display:inline;overflow:visible;visibility:visible;fill:#f0f0f0;fill-opacity:1;fill-rule:nonzero;stroke:none;stroke-width:0.132292;marker:none;enable-background:accumulate"
       id="rect972-4-0"
       height="4.2333331"
       x="69.849998"
       y="19.049999"
       inkscape:label="512x512" />
    <rect
       width="4.2333331"
       inkscape:label="512x512"
       y="19.049999"
       x="77.787498"
       height="4.2333331"
       id="rect974-3-9"
       style="display:inline;overflow:visible;visibility:visible;fill:#f0f0f0;fill-opacity:1;fill-rule:nonzero;stroke:none;stroke-width:0.132292;marker:none;enable-background:accumulate" />
    <rect
       width="4.2333331"
       style="display:inline;overflow:visible;visibility:visible;fill:#f0f0f0;fill-opacity:1;fill-rule:nonzero;stroke:none;stroke-width:0.132292;marker:none;enable-background:accumulate"
       id="rect976-3-36"
       height="4.2333331"
       x="85.724991"
       y="19.049999"
       inkscape:label="512x512" />
    <rect
       width="4.2333331"
       inkscape:label="512x512"
       y="19.049999"
       x="93.662491"
       height="4.2333331"
       id="rect978-3-0"
       style="display:inline;overflow:visible;visibility:visible;fill:#f0f0f0;fill-opacity:1;fill-rule:nonzero;stroke:none;stroke-width:0.132292;marker:none;enable-background:accumulate" />
    <rect
       width="4.2333331"
       inkscape:label="512x512"
       y="24.341661"
       x="69.849998"
       height="4.2333331"
       id="rect980-8-62"
       style="display:inline;overflow:visible;visibility:visible;fill:#f0f0f0;fill-opacity:1;fill-rule:nonzero;stroke:none;stroke-width:0.132292;marker:none;enable-background:accumulate" />
    <rect
       width="4.2333331"
       style="display:inline;overflow:visible;visibility:visible;fill:#f0f0f0;fill-opacity:1;fill-rule:nonzero;stroke:none;stroke-width:0.132292;marker:none;enable-background:accumulate"
       id="rect982-6-6"
       height="4.2333331"
       x="85.724991"
       y="24.341669"
       inkscape:label="512x512" />
    <rect
       width="4.2333331"
       inkscape:label="512x512"
       y="24.341669"
       x="77.787498"
       height="4.2333331"
       id="rect986-0-1"
       style="display:inline;overflow:visible;visibility:visible;fill:#f0f0f0;fill-opacity:1;fill-rule:nonzero;stroke:none;stroke-width:0.132292;marker:none;enable-background:accumulate" />
    <rect
       width="4.2333331"
       inkscape:label="512x512"
       y="24.341661"
       x="93.662491"
       height="4.2333331"
       id="rect990-48-8"
       style="display:inline;overflow:visible;visibility:visible;fill:#f0f0f0;fill-opacity:1;fill-rule:nonzero;stroke:none;stroke-width:0.132292;marker:none;enable-background:accumulate" />
    <rect
       inkscape:label="512x512"
       y="51.59375"
       x="1.322917"
       height="4.2333331"
       width="4.2333331"
       id="rect960-3"
       style="display:inline;overflow:visible;visibility:visible;fill:#f0f0f0;fill-opacity:1;fill-rule:nonzero;stroke:none;stroke-width:0.132292;marker:none;enable-background:accumulate" />
    <rect
       inkscape:label="512x512"
       y="51.59375"
       x="9.260417"
       height="4.2333331"
       width="4.2333331"
       id="rect1238"
       style="display:inline;overflow:visible;visibility:visible;fill:#f0f0f0;fill-opacity:1;fill-rule:nonzero;stroke:none;stroke-width:0.132292;marker:none;enable-background:accumulate" />
    <rect
       inkscape:label="512x512"
       y="51.59375"
       x="17.197918"
       height="4.2333331"
       width="4.2333331"
       id="rect1240"
       style="display:inline;overflow:visible;visibility:visible;fill:#f0f0f0;fill-opacity:1;fill-rule:nonzero;stroke:none;stroke-width:0.132292;marker:none;enable-background:accumulate" />
    <rect
       inkscape:label="512x512"
       y="51.59375"
       x="25.135416"
       height="4.2333331"
       width="4.2333331"
       id="rect1242"
       style="display:inline;overflow:visible;visibility:visible;fill:#f0f0f0;fill-opacity:1;fill-rule:nonzero;stroke:none;stroke-width:0.132292;marker:none;enable-background:accumulate" />
    <rect
       inkscape:label="512x512"
       y="11.90625"
       x="27.516666"
       height="4.2333331"
       width="4.2333331"
       id="rect1244"
       style="display:inline;overflow:visible;visibility:visible;fill:#f0f0f0;fill-opacity:1;fill-rule:nonzero;stroke:none;stroke-width:0.132292;marker:none;enable-background:accumulate" />
    <rect
       inkscape:label="512x512"
       y="51.59375"
       x="35.71875"
       height="4.2333331"
       width="4.2333331"
       id="rect1242-3"
       style="display:inline;overflow:visible;visibility:visible;fill:#f0f0f0;fill-opacity:1;fill-rule:nonzero;stroke:none;stroke-width:0.132292;marker:none;enable-background:accumulate" />
    <rect
       inkscape:label="512x512"
       y="51.59375"
       x="43.65625"
       height="4.2333331"
       width="4.2333331"
       id="rect1242-3-6"
       style="display:inline;overflow:visible;visibility:visible;fill:#f0f0f0;fill-opacity:1;fill-rule:nonzero;stroke:none;stroke-width:0.132292;marker:none;enable-background:accumulate" />
    <rect
       inkscape:label="512x512"
       y="51.59375"
       x="51.59375"
       height="4.2333331"
       width="4.2333331"
       id="rect1242-3-7"
       style="display:inline;overflow:visible;visibility:visible;fill:#f0f0f0;fill-opacity:1;fill-rule:nonzero;stroke:none;stroke-width:0.132292;marker:none;enable-background:accumulate" />
    <rect
       inkscape:label="512x512"
       y="51.59375"
       x="59.53125"
       height="4.2333331"
       width="4.2333331"
       id="rect1242-3-5"
       style="display:inline;overflow:visible;visibility:visible;fill:#f0f0f0;fill-opacity:1;fill-rule:nonzero;stroke:none;stroke-width:0.132292;marker:none;enable-background:accumulate" />
    <text
<<<<<<< HEAD
       id="text408"
       y="-11.365278"
       x="103.18754"
       style="font-style:normal;font-variant:normal;font-weight:normal;font-stretch:normal;font-size:1.41111px;line-height:1.25;font-family:sans-serif;-inkscape-font-specification:'sans-serif, Normal';font-variant-ligatures:normal;font-variant-caps:normal;font-variant-numeric:normal;text-align:start;letter-spacing:0px;word-spacing:0px;writing-mode:lr-tb;text-anchor:start;display:inline;fill:#000000;fill-opacity:1;stroke:none;stroke-width:0.264583"
       xml:space="preserve"><tspan
         style="stroke-width:0.264583"
         y="-11.365278"
         x="103.18754"
         sodipodi:role="line"
         id="tspan406">C4 Model</tspan></text>
    <rect
       inkscape:label="512x512"
       y="-9.789587"
       x="103.18754"
       height="4.2333331"
       width="4.2333331"
       id="rect410"
       style="display:inline;overflow:visible;visibility:visible;fill:#f0f0f0;fill-opacity:1;fill-rule:nonzero;stroke:none;stroke-width:0.132292;marker:none;enable-background:accumulate" />
    <rect
       style="display:inline;overflow:visible;visibility:visible;fill:#f0f0f0;fill-opacity:1;fill-rule:nonzero;stroke:none;stroke-width:0.132292;marker:none;enable-background:accumulate"
       id="rect412"
       width="4.2333331"
       height="4.2333331"
       x="111.12502"
       y="-9.789587"
       inkscape:label="512x512" />
    <rect
       inkscape:label="512x512"
       y="-9.789587"
       x="119.06252"
       height="4.2333331"
       width="4.2333331"
       id="rect414"
       style="display:inline;overflow:visible;visibility:visible;fill:#f0f0f0;fill-opacity:1;fill-rule:nonzero;stroke:none;stroke-width:0.132292;marker:none;enable-background:accumulate" />
    <rect
       style="display:inline;overflow:visible;visibility:visible;fill:#f0f0f0;fill-opacity:1;fill-rule:nonzero;stroke:none;stroke-width:0.132292;marker:none;enable-background:accumulate"
       id="rect416"
       width="4.2333331"
       height="4.2333331"
       x="126.99995"
       y="-9.789587"
       inkscape:label="512x512" />
    <rect
       style="display:inline;overflow:visible;visibility:visible;fill:#f0f0f0;fill-opacity:1;fill-rule:nonzero;stroke:none;stroke-width:0.132292;marker:none;enable-background:accumulate"
       id="rect418"
       width="4.2333331"
       height="4.2333331"
       x="103.18754"
       y="-4.4979243"
       inkscape:label="512x512" />
    <rect
       inkscape:label="512x512"
       y="-4.4979167"
       x="119.06252"
       height="4.2333331"
       width="4.2333331"
       id="rect420"
       style="display:inline;overflow:visible;visibility:visible;fill:#f0f0f0;fill-opacity:1;fill-rule:nonzero;stroke:none;stroke-width:0.132292;marker:none;enable-background:accumulate" />
    <rect
       style="display:inline;overflow:visible;visibility:visible;fill:#f0f0f0;fill-opacity:1;fill-rule:nonzero;stroke:none;stroke-width:0.132292;marker:none;enable-background:accumulate"
       id="rect422"
       width="4.2333331"
       height="4.2333331"
       x="111.12502"
       y="-4.4979167"
       inkscape:label="512x512" />
    <rect
       style="display:inline;overflow:visible;visibility:visible;fill:#f0f0f0;fill-opacity:1;fill-rule:nonzero;stroke:none;stroke-width:0.132292;marker:none;enable-background:accumulate"
       id="rect424"
       width="4.2333331"
       height="4.2333331"
       x="126.99995"
       y="-4.4979243"
       inkscape:label="512x512" />
=======
       xml:space="preserve"
       style="font-style:normal;font-variant:normal;font-weight:normal;font-stretch:normal;font-size:1.41111px;line-height:1.25;font-family:sans-serif;-inkscape-font-specification:'sans-serif, Normal';font-variant-ligatures:normal;font-variant-caps:normal;font-variant-numeric:normal;text-align:start;letter-spacing:0px;word-spacing:0px;writing-mode:lr-tb;text-anchor:start;display:inline;fill:#000000;fill-opacity:1;stroke:none;stroke-width:0.264583"
       x="69.850014"
       y="32.163876"
       id="text970-2-7-3"><tspan
         sodipodi:role="line"
         id="tspan968-2-7-6"
         x="69.850014"
         y="32.163876"
         style="stroke-width:0.264583">FTA</tspan></text>
    <rect
       style="display:inline;overflow:visible;visibility:visible;fill:#f0f0f0;fill-opacity:1;fill-rule:nonzero;stroke:none;stroke-width:0.132292;marker:none;enable-background:accumulate"
       id="rect972-6-6-7"
       width="4.2333331"
       height="4.2333331"
       x="69.850014"
       y="33.739571"
       inkscape:label="512x512" />
    <rect
       inkscape:label="512x512"
       y="33.739571"
       x="77.787514"
       height="4.2333331"
       width="4.2333331"
       id="rect974-1-7-5"
       style="display:inline;overflow:visible;visibility:visible;fill:#f0f0f0;fill-opacity:1;fill-rule:nonzero;stroke:none;stroke-width:0.132292;marker:none;enable-background:accumulate" />
    <rect
       style="display:inline;overflow:visible;visibility:visible;fill:#f0f0f0;fill-opacity:1;fill-rule:nonzero;stroke:none;stroke-width:0.132292;marker:none;enable-background:accumulate"
       id="rect976-0-3-3"
       width="4.2333331"
       height="4.2333331"
       x="85.725021"
       y="33.739571"
       inkscape:label="512x512" />
    <rect
       inkscape:label="512x512"
       y="33.739571"
       x="93.662514"
       height="4.2333331"
       width="4.2333331"
       id="rect978-6-6-5"
       style="display:inline;overflow:visible;visibility:visible;fill:#f0f0f0;fill-opacity:1;fill-rule:nonzero;stroke:none;stroke-width:0.132292;marker:none;enable-background:accumulate" />
    <rect
       inkscape:label="512x512"
       y="39.031235"
       x="69.850014"
       height="4.2333331"
       width="4.2333331"
       id="rect980-1-5-6"
       style="display:inline;overflow:visible;visibility:visible;fill:#f0f0f0;fill-opacity:1;fill-rule:nonzero;stroke:none;stroke-width:0.132292;marker:none;enable-background:accumulate" />
    <rect
       style="display:inline;overflow:visible;visibility:visible;fill:#f0f0f0;fill-opacity:1;fill-rule:nonzero;stroke:none;stroke-width:0.132292;marker:none;enable-background:accumulate"
       id="rect982-5-6-2"
       width="4.2333331"
       height="4.2333331"
       x="85.725014"
       y="39.031235"
       inkscape:label="512x512" />
    <rect
       inkscape:label="512x512"
       y="39.031235"
       x="77.787514"
       height="4.2333331"
       width="4.2333331"
       id="rect986-9-3-9"
       style="display:inline;overflow:visible;visibility:visible;fill:#f0f0f0;fill-opacity:1;fill-rule:nonzero;stroke:none;stroke-width:0.132292;marker:none;enable-background:accumulate" />
    <rect
       inkscape:label="512x512"
       y="39.031235"
       x="93.662514"
       height="4.2333331"
       width="4.2333331"
       id="rect990-4-94-1"
       style="display:inline;overflow:visible;visibility:visible;fill:#f0f0f0;fill-opacity:1;fill-rule:nonzero;stroke:none;stroke-width:0.132292;marker:none;enable-background:accumulate" />
    <rect
       style="display:inline;overflow:visible;visibility:visible;fill:#f0f0f0;fill-opacity:1;fill-rule:nonzero;stroke:none;stroke-width:0.132292;marker:none;enable-background:accumulate"
       id="rect972-6-6-7-9"
       width="4.2333331"
       height="4.2333331"
       x="69.849998"
       y="44.450005"
       inkscape:label="512x512" />
    <rect
       inkscape:label="512x512"
       y="44.450005"
       x="77.787498"
       height="4.2333331"
       width="4.2333331"
       id="rect974-1-7-5-1"
       style="display:inline;overflow:visible;visibility:visible;fill:#f0f0f0;fill-opacity:1;fill-rule:nonzero;stroke:none;stroke-width:0.132292;marker:none;enable-background:accumulate" />
    <rect
       style="display:inline;overflow:visible;visibility:visible;fill:#f0f0f0;fill-opacity:1;fill-rule:nonzero;stroke:none;stroke-width:0.132292;marker:none;enable-background:accumulate"
       id="rect976-0-3-3-2"
       width="4.2333331"
       height="4.2333331"
       x="85.725006"
       y="44.450005"
       inkscape:label="512x512" />
    <rect
       inkscape:label="512x512"
       y="44.450005"
       x="93.662498"
       height="4.2333331"
       width="4.2333331"
       id="rect978-6-6-5-7"
       style="display:inline;overflow:visible;visibility:visible;fill:#f0f0f0;fill-opacity:1;fill-rule:nonzero;stroke:none;stroke-width:0.132292;marker:none;enable-background:accumulate" />
    <rect
       inkscape:label="512x512"
       y="49.741665"
       x="69.849998"
       height="4.2333331"
       width="4.2333331"
       id="rect980-1-5-6-0"
       style="display:inline;overflow:visible;visibility:visible;fill:#f0f0f0;fill-opacity:1;fill-rule:nonzero;stroke:none;stroke-width:0.132292;marker:none;enable-background:accumulate" />
    <rect
       style="display:inline;overflow:visible;visibility:visible;fill:#f0f0f0;fill-opacity:1;fill-rule:nonzero;stroke:none;stroke-width:0.132292;marker:none;enable-background:accumulate"
       id="rect982-5-6-2-9"
       width="4.2333331"
       height="4.2333331"
       x="85.724998"
       y="49.741665"
       inkscape:label="512x512" />
    <rect
       inkscape:label="512x512"
       y="49.741665"
       x="77.787498"
       height="4.2333331"
       width="4.2333331"
       id="rect986-9-3-9-3"
       style="display:inline;overflow:visible;visibility:visible;fill:#f0f0f0;fill-opacity:1;fill-rule:nonzero;stroke:none;stroke-width:0.132292;marker:none;enable-background:accumulate" />
    <rect
       inkscape:label="512x512"
       y="49.741665"
       x="93.662498"
       height="4.2333331"
       width="4.2333331"
       id="rect990-4-94-1-6"
       style="display:inline;overflow:visible;visibility:visible;fill:#f0f0f0;fill-opacity:1;fill-rule:nonzero;stroke:none;stroke-width:0.132292;marker:none;enable-background:accumulate" />
  </g>
  <g
     inkscape:groupmode="layer"
     id="zero-event"
     inkscape:label="zero-event"
     sodipodi:insensitive="true">
    <path
       id="polygon2135"
       style="color:#000000;font-style:normal;font-variant:normal;font-weight:normal;font-stretch:normal;font-size:medium;line-height:normal;font-family:sans-serif;font-variant-ligatures:normal;font-variant-position:normal;font-variant-caps:normal;font-variant-numeric:normal;font-variant-alternates:normal;font-variant-east-asian:normal;font-feature-settings:normal;font-variation-settings:normal;text-indent:0;text-align:start;text-decoration:none;text-decoration-line:none;text-decoration-style:solid;text-decoration-color:#000000;letter-spacing:normal;word-spacing:normal;text-transform:none;writing-mode:lr-tb;direction:ltr;text-orientation:mixed;dominant-baseline:auto;baseline-shift:baseline;text-anchor:start;white-space:normal;shape-padding:0;shape-margin:0;inline-size:0;clip-rule:nonzero;display:inline;overflow:visible;visibility:visible;opacity:1;isolation:auto;mix-blend-mode:normal;color-interpolation:sRGB;color-interpolation-filters:linearRGB;solid-color:#000000;solid-opacity:1;vector-effect:none;fill:#000000;fill-opacity:1;fill-rule:nonzero;stroke:none;stroke-width:0.0440122;stroke-linecap:butt;stroke-linejoin:miter;stroke-miterlimit:10;stroke-dasharray:none;stroke-dashoffset:0;stroke-opacity:1;color-rendering:auto;image-rendering:auto;shape-rendering:auto;text-rendering:auto;enable-background:accumulate;stop-color:#000000;stop-opacity:1"
       d="m 71.914281,49.802933 c -0.542378,0.474652 -1.085067,0.949467 -1.627718,1.42401 0,0.899306 0,1.798613 0,2.697919 1.123808,0 2.247616,0 3.371424,0 0,-0.899306 0,-1.798613 0,-2.697919 -0.561955,-0.491445 -1.123765,-0.983055 -1.68555,-1.474693 -0.01938,0.01689 -0.03877,0.03379 -0.05816,0.05068 z m 1.259613,1.643964 c 0,0.664624 0,1.329249 0,1.993873 -0.800971,0 -1.601943,0 -2.402915,0 0,-0.664624 0,-1.329249 0,-1.993873 0.400486,-0.350453 0.800972,-0.700905 1.201458,-1.051358 0.400486,0.350453 0.800971,0.700905 1.201457,1.051358 z" />
    <g
       id="line2137"
       style="opacity:1"
       transform="matrix(0.16188653,0,0,0.16188653,57.064415,43.07507)">
      <path
         style="color:#000000;font-style:normal;font-variant:normal;font-weight:normal;font-stretch:normal;font-size:medium;line-height:normal;font-family:sans-serif;font-variant-ligatures:normal;font-variant-position:normal;font-variant-caps:normal;font-variant-numeric:normal;font-variant-alternates:normal;font-variant-east-asian:normal;font-feature-settings:normal;font-variation-settings:normal;text-indent:0;text-align:start;text-decoration:none;text-decoration-line:none;text-decoration-style:solid;text-decoration-color:#000000;letter-spacing:normal;word-spacing:normal;text-transform:none;writing-mode:lr-tb;direction:ltr;text-orientation:mixed;dominant-baseline:auto;baseline-shift:baseline;text-anchor:start;white-space:normal;shape-padding:0;shape-margin:0;inline-size:0;clip-rule:nonzero;display:inline;overflow:visible;visibility:visible;isolation:auto;mix-blend-mode:normal;color-interpolation:sRGB;color-interpolation-filters:linearRGB;solid-color:#000000;solid-opacity:1;vector-effect:none;fill:#ffffff;fill-opacity:1;fill-rule:nonzero;stroke:none;stroke-width:0.79375;stroke-linecap:butt;stroke-linejoin:miter;stroke-miterlimit:10;stroke-dasharray:none;stroke-dashoffset:0;stroke-opacity:1;color-rendering:auto;image-rendering:auto;shape-rendering:auto;text-rendering:auto;enable-background:accumulate;stop-color:#000000;stop-opacity:1"
         d="m 83.13208,50.98521 17.35667,14.102292"
         id="path2177" />
      <path
         id="path2179"
         style="color:#000000;font-style:normal;font-variant:normal;font-weight:normal;font-stretch:normal;font-size:medium;line-height:normal;font-family:sans-serif;font-variant-ligatures:normal;font-variant-position:normal;font-variant-caps:normal;font-variant-numeric:normal;font-variant-alternates:normal;font-variant-east-asian:normal;font-feature-settings:normal;font-variation-settings:normal;text-indent:0;text-align:start;text-decoration:none;text-decoration-line:none;text-decoration-style:solid;text-decoration-color:#000000;letter-spacing:normal;word-spacing:normal;text-transform:none;writing-mode:lr-tb;direction:ltr;text-orientation:mixed;dominant-baseline:auto;baseline-shift:baseline;text-anchor:start;white-space:normal;shape-padding:0;shape-margin:0;inline-size:0;clip-rule:nonzero;display:inline;overflow:visible;visibility:visible;isolation:auto;mix-blend-mode:normal;color-interpolation:sRGB;color-interpolation-filters:linearRGB;solid-color:#000000;solid-opacity:1;vector-effect:none;fill:#000000;fill-opacity:1;fill-rule:nonzero;stroke:none;stroke-linecap:butt;stroke-linejoin:miter;stroke-miterlimit:10;stroke-dasharray:none;stroke-dashoffset:0;stroke-opacity:1;color-rendering:auto;image-rendering:auto;shape-rendering:auto;text-rendering:auto;enable-background:accumulate;stop-color:#000000;stop-opacity:1"
         d="m 82.896484,49.599609 c -0.387214,0.605245 -0.946138,0.924598 -1.201172,1.615235 -0.09202,0.847497 0.935368,1.070776 1.390835,1.607714 5.769599,4.687233 11.538089,9.375832 17.308383,14.062208 0.61236,-0.752544 1.22306,-1.506435 1.83203,-2.261719 -6.333096,-5.143216 -12.664585,-10.288418 -18.996091,-15.433594 -0.111328,0.136719 -0.222656,0.273438 -0.333985,0.410156 z" />
    </g>
  </g>
  <g
     inkscape:groupmode="layer"
     id="house-event"
     inkscape:label="house-event "
     sodipodi:insensitive="true">
    <path
       id="polygon1672"
       style="color:#000000;font-style:normal;font-variant:normal;font-weight:normal;font-stretch:normal;font-size:medium;line-height:normal;font-family:sans-serif;font-variant-ligatures:normal;font-variant-position:normal;font-variant-caps:normal;font-variant-numeric:normal;font-variant-alternates:normal;font-variant-east-asian:normal;font-feature-settings:normal;font-variation-settings:normal;text-indent:0;text-align:start;text-decoration:none;text-decoration-line:none;text-decoration-style:solid;text-decoration-color:#000000;letter-spacing:normal;word-spacing:normal;text-transform:none;writing-mode:lr-tb;direction:ltr;text-orientation:mixed;dominant-baseline:auto;baseline-shift:baseline;text-anchor:start;white-space:normal;shape-padding:0;shape-margin:0;inline-size:0;clip-rule:nonzero;display:inline;overflow:visible;visibility:visible;opacity:1;isolation:auto;mix-blend-mode:normal;color-interpolation:sRGB;color-interpolation-filters:linearRGB;solid-color:#000000;solid-opacity:1;vector-effect:none;fill:#000000;fill-opacity:1;fill-rule:nonzero;stroke:none;stroke-width:0.044062;stroke-linecap:butt;stroke-linejoin:miter;stroke-miterlimit:10;stroke-dasharray:none;stroke-dashoffset:0;stroke-opacity:1;color-rendering:auto;image-rendering:auto;shape-rendering:auto;text-rendering:auto;enable-background:accumulate;stop-color:#000000;stop-opacity:1"
       d="m 94.112292,45.940051 c 0,0.902493 0,1.804986 0,2.707479 1.128089,0 2.256178,0 3.384267,0 0,-0.902493 0,-1.804986 0,-2.707479 -0.564131,-0.493348 -1.128031,-0.98728 -1.692302,-1.480261 -0.563983,0.49342 -1.127974,0.986841 -1.691965,1.480261 z m 1.751646,-0.772804 c 0.379647,0.332256 0.759105,0.66472 1.138866,0.996844 0,0.663228 0,1.326457 0,1.989685 -0.798913,0 -1.597835,0 -2.396758,0 0,-0.663228 0,-1.326457 0,-1.989685 0.399634,-0.349484 0.799087,-0.699175 1.198548,-1.048852 0.01978,0.01734 0.03956,0.03467 0.05934,0.05201 z" />
  </g>
  <g
     inkscape:groupmode="layer"
     id="dormant-event"
     inkscape:label="dormant-event"
     sodipodi:insensitive="true">
    <path
       id="polygon1570"
       style="color:#000000;font-style:normal;font-variant:normal;font-weight:normal;font-stretch:normal;font-size:medium;line-height:normal;font-family:sans-serif;font-variant-ligatures:normal;font-variant-position:normal;font-variant-caps:normal;font-variant-numeric:normal;font-variant-alternates:normal;font-variant-east-asian:normal;font-feature-settings:normal;font-variation-settings:normal;text-indent:0;text-align:start;text-decoration:none;text-decoration-line:none;text-decoration-style:solid;text-decoration-color:#000000;letter-spacing:normal;word-spacing:normal;text-transform:none;writing-mode:lr-tb;direction:ltr;text-orientation:mixed;dominant-baseline:auto;baseline-shift:baseline;text-anchor:start;white-space:normal;shape-padding:0;shape-margin:0;inline-size:0;clip-rule:nonzero;display:inline;overflow:visible;visibility:visible;opacity:1;isolation:auto;mix-blend-mode:normal;color-interpolation:sRGB;color-interpolation-filters:linearRGB;solid-color:#000000;solid-opacity:1;vector-effect:none;fill:#000000;fill-opacity:1;fill-rule:nonzero;stroke:none;stroke-width:0.0402598;stroke-linecap:butt;stroke-linejoin:miter;stroke-miterlimit:10;stroke-dasharray:none;stroke-dashoffset:0;stroke-opacity:1;color-rendering:auto;image-rendering:auto;shape-rendering:auto;text-rendering:auto;enable-background:accumulate;stop-color:#000000;stop-opacity:1"
       d="m 87.804835,45.248079 c -0.695979,0.437408 -1.392261,0.874636 -2.08844,1.311849 0.70846,0.444924 1.416962,0.889784 2.125272,1.334965 0.708382,-0.445188 1.416987,-0.890027 2.125524,-1.334965 -0.708537,-0.444943 -1.417142,-0.889785 -2.125524,-1.334963 -0.01225,0.0081 -0.02456,0.01536 -0.03681,0.02316 z m 1.374078,1.311849 c -0.445747,0.279948 -0.891503,0.5599 -1.337246,0.839845 -0.445584,-0.279945 -0.891162,-0.559897 -1.33674,-0.839845 0.445578,-0.279948 0.891156,-0.559898 1.33674,-0.839848 0.445743,0.27995 0.891499,0.5599 1.337246,0.839848 z" />
    <path
       id="polygon1572"
       style="color:#000000;font-style:normal;font-variant:normal;font-weight:normal;font-stretch:normal;font-size:medium;line-height:normal;font-family:sans-serif;font-variant-ligatures:normal;font-variant-position:normal;font-variant-caps:normal;font-variant-numeric:normal;font-variant-alternates:normal;font-variant-east-asian:normal;font-feature-settings:normal;font-variation-settings:normal;text-indent:0;text-align:start;text-decoration:none;text-decoration-line:none;text-decoration-style:solid;text-decoration-color:#000000;letter-spacing:normal;word-spacing:normal;text-transform:none;writing-mode:lr-tb;direction:ltr;text-orientation:mixed;dominant-baseline:auto;baseline-shift:baseline;text-anchor:start;white-space:normal;shape-padding:0;shape-margin:0;inline-size:0;clip-rule:nonzero;display:inline;overflow:visible;visibility:visible;opacity:1;isolation:auto;mix-blend-mode:normal;color-interpolation:sRGB;color-interpolation-filters:linearRGB;solid-color:#000000;solid-opacity:1;vector-effect:none;fill:#000000;fill-opacity:1;fill-rule:nonzero;stroke:none;stroke-width:0.0245294;stroke-linecap:butt;stroke-linejoin:miter;stroke-miterlimit:10;stroke-dasharray:none;stroke-dashoffset:0;stroke-opacity:1;color-rendering:auto;image-rendering:auto;shape-rendering:auto;text-rendering:auto;enable-background:accumulate;stop-color:#000000;stop-opacity:1"
       d="m 87.805336,46.010191 c -0.296947,0.185727 -0.594949,0.372885 -0.892172,0.559391 0.309497,0.194306 0.61911,0.388427 0.928753,0.582506 0.309722,-0.194095 0.619447,-0.388171 0.929016,-0.582506 -0.309569,-0.19434 -0.619294,-0.388415 -0.929016,-0.582511 -0.01213,0.008 -0.02441,0.0154 -0.03659,0.02316 z m 0.38284,0.559391 c -0.115421,0.07232 -0.230839,0.144626 -0.346259,0.216945 -0.115327,-0.07232 -0.230659,-0.144627 -0.345995,-0.216945 0.115336,-0.07242 0.230668,-0.144801 0.345995,-0.2172 0.11542,0.07242 0.230838,0.144797 0.346259,0.2172 z" />
  </g>
  <g
     inkscape:groupmode="layer"
     id="conditional-event"
     inkscape:label="conditional-event"
     sodipodi:insensitive="true">
    <path
       id="ellipse1470"
       style="color:#000000;font-style:normal;font-variant:normal;font-weight:normal;font-stretch:normal;font-size:medium;line-height:normal;font-family:sans-serif;font-variant-ligatures:normal;font-variant-position:normal;font-variant-caps:normal;font-variant-numeric:normal;font-variant-alternates:normal;font-variant-east-asian:normal;font-feature-settings:normal;font-variation-settings:normal;text-indent:0;text-align:start;text-decoration:none;text-decoration-line:none;text-decoration-style:solid;text-decoration-color:#000000;letter-spacing:normal;word-spacing:normal;text-transform:none;writing-mode:lr-tb;direction:ltr;text-orientation:mixed;dominant-baseline:auto;baseline-shift:baseline;text-anchor:start;white-space:normal;shape-padding:0;shape-margin:0;inline-size:0;clip-rule:nonzero;display:inline;overflow:visible;visibility:visible;opacity:1;isolation:auto;mix-blend-mode:normal;color-interpolation:sRGB;color-interpolation-filters:linearRGB;solid-color:#000000;solid-opacity:1;vector-effect:none;fill:#000000;fill-opacity:1;fill-rule:nonzero;stroke:none;stroke-width:0.167824;stroke-linecap:butt;stroke-linejoin:miter;stroke-miterlimit:10;stroke-dasharray:none;stroke-dashoffset:0;stroke-opacity:1;color-rendering:auto;image-rendering:auto;shape-rendering:auto;text-rendering:auto;enable-background:accumulate;stop-color:#000000;stop-opacity:1"
       d="m 79.798403,45.296717 c -0.633089,0.02218 -1.313089,0.194451 -1.749371,0.683752 -0.249824,0.294195 -0.298924,0.756549 -0.05968,1.072166 0.301575,0.438004 0.836116,0.638383 1.341076,0.725161 0.722286,0.119843 1.5094,0.02807 2.130152,-0.380328 0.319992,-0.215499 0.571539,-0.602868 0.482055,-1.000704 -0.09655,-0.454544 -0.516788,-0.748552 -0.926854,-0.905018 -0.38643,-0.149826 -0.804615,-0.203433 -1.217382,-0.195029 z m 0.09801,0.487083 c 0.474793,0.0069 0.979141,0.0986 1.360084,0.399539 0.160513,0.129115 0.289251,0.362439 0.164402,0.558714 -0.166232,0.286243 -0.500715,0.413271 -0.802421,0.504164 -0.497996,0.128396 -1.021095,0.12043 -1.515952,-0.01919 -0.272166,-0.08814 -0.559725,-0.219031 -0.722792,-0.464672 -0.10459,-0.164149 -0.05853,-0.381566 0.08362,-0.508184 0.318799,-0.320745 0.789693,-0.422976 1.225019,-0.462129 0.06917,-0.0064 0.13867,-0.0059 0.208042,-0.0082 z" />
  </g>
  <g
     inkscape:groupmode="layer"
     id="basic-event"
     inkscape:label="basic-event"
     sodipodi:insensitive="true">
    <path
       id="circle1398"
       style="color:#000000;font-style:normal;font-variant:normal;font-weight:normal;font-stretch:normal;font-size:medium;line-height:normal;font-family:sans-serif;font-variant-ligatures:normal;font-variant-position:normal;font-variant-caps:normal;font-variant-numeric:normal;font-variant-alternates:normal;font-variant-east-asian:normal;font-feature-settings:normal;font-variation-settings:normal;text-indent:0;text-align:start;text-decoration:none;text-decoration-line:none;text-decoration-style:solid;text-decoration-color:#000000;letter-spacing:normal;word-spacing:normal;text-transform:none;writing-mode:lr-tb;direction:ltr;text-orientation:mixed;dominant-baseline:auto;baseline-shift:baseline;text-anchor:start;white-space:normal;shape-padding:0;shape-margin:0;inline-size:0;clip-rule:nonzero;display:inline;overflow:visible;visibility:visible;opacity:1;isolation:auto;mix-blend-mode:normal;color-interpolation:sRGB;color-interpolation-filters:linearRGB;solid-color:#000000;solid-opacity:1;vector-effect:none;fill:#000000;fill-opacity:1;fill-rule:nonzero;stroke:none;stroke-width:0.163991;stroke-linecap:butt;stroke-linejoin:miter;stroke-miterlimit:10;stroke-dasharray:none;stroke-dashoffset:0;stroke-opacity:1;color-rendering:auto;image-rendering:auto;shape-rendering:auto;text-rendering:auto;enable-background:accumulate;stop-color:#000000;stop-opacity:1"
       d="m 71.860931,44.529435 c -0.884839,0.0288 -1.696577,0.709882 -1.883068,1.574799 -0.186002,0.775016 0.136435,1.642162 0.787357,2.103753 0.657895,0.487484 1.615626,0.517898 2.299047,0.06374 0.666905,-0.42429 1.043734,-1.259107 0.90537,-2.039643 -0.129714,-0.848766 -0.852157,-1.568821 -1.705693,-1.682424 -0.133299,-0.0198 -0.268369,-0.02626 -0.403013,-0.02023 z m 0.100888,0.508625 c 0.717191,-0.01401 1.391644,0.551724 1.501192,1.261258 0.114023,0.630805 -0.21285,1.313472 -0.784568,1.60857 -0.462896,0.248685 -1.091035,0.235115 -1.541714,-0.06358 -0.608082,-0.376495 -0.868269,-1.210884 -0.583633,-1.86658 0.225248,-0.557239 0.806668,-0.948319 1.408723,-0.939668 z" />
  </g>
  <g
     inkscape:groupmode="layer"
     id="inhibit"
     inkscape:label="inhibit"
     sodipodi:insensitive="true"
     style="display:inline">
    <path
       id="polygon1200"
       style="color:#000000;font-style:normal;font-variant:normal;font-weight:normal;font-stretch:normal;font-size:medium;line-height:normal;font-family:sans-serif;font-variant-ligatures:normal;font-variant-position:normal;font-variant-caps:normal;font-variant-numeric:normal;font-variant-alternates:normal;font-variant-east-asian:normal;font-feature-settings:normal;font-variation-settings:normal;text-indent:0;text-align:start;text-decoration:none;text-decoration-line:none;text-decoration-style:solid;text-decoration-color:#000000;letter-spacing:normal;word-spacing:normal;text-transform:none;writing-mode:lr-tb;direction:ltr;text-orientation:mixed;dominant-baseline:auto;baseline-shift:baseline;text-anchor:start;white-space:normal;shape-padding:0;shape-margin:0;inline-size:0;clip-rule:nonzero;display:inline;overflow:visible;visibility:visible;opacity:1;isolation:auto;mix-blend-mode:normal;color-interpolation:sRGB;color-interpolation-filters:linearRGB;solid-color:#000000;solid-opacity:1;vector-effect:none;fill:#000000;fill-opacity:1;fill-rule:nonzero;stroke:none;stroke-width:0.0396403;stroke-linecap:butt;stroke-linejoin:miter;stroke-miterlimit:10;stroke-dasharray:none;stroke-dashoffset:0;stroke-opacity:1;color-rendering:auto;image-rendering:auto;shape-rendering:auto;text-rendering:auto;enable-background:accumulate;stop-color:#000000;stop-opacity:1"
       d="m 95.285864,39.642755 c -0.426222,0.246834 -0.853101,0.492531 -1.279405,0.739227 0,0.50906 0,1.018122 0,1.527183 0.44066,0.25518 0.881732,0.509669 1.322761,0.764224 0.440989,-0.254796 0.882174,-0.509261 1.323072,-0.764224 0,-0.509061 0,-1.018123 0,-1.527183 -0.441029,-0.254919 -0.882132,-0.509704 -1.323392,-0.764225 -0.01437,0.0083 -0.02865,0.01666 -0.04301,0.025 z m 0.917387,0.998081 c 0,0.336491 0,0.672982 0,1.009473 -0.291343,0.16814 -0.582687,0.33628 -0.874031,0.504421 -0.291344,-0.168141 -0.582696,-0.336281 -0.87404,-0.504421 0,-0.336491 0,-0.672982 0,-1.009473 0.291344,-0.16814 0.582696,-0.33628 0.87404,-0.504419 0.291344,0.168139 0.582688,0.336279 0.874031,0.504419 z" />
    <path
       id="line1202"
       style="stroke-width:0.149821"
       d="m 95.297569,39.073464 c -0.159232,0.0059 -0.259225,0.184783 -0.212651,0.32917 0,0.207886 0,0.415771 0,0.623659 0.160816,0.02126 0.397542,0.06491 0.479419,-0.121517 0.03217,-0.187285 -8.21e-4,-0.383995 0.0093,-0.575052 -0.02389,-0.079 0.05803,-0.254001 -0.06468,-0.243275 -0.07035,-0.0067 -0.140715,-0.01509 -0.211445,-0.01298 z" />
    <path
       id="line1204"
       style="stroke-width:0.149821"
       d="m 95.297569,42.244601 c -0.159232,0.0059 -0.259225,0.184783 -0.212651,0.32917 0,0.207992 0,0.415983 0,0.623975 0.160799,0.02118 0.397813,0.06484 0.479419,-0.121832 0.03201,-0.192529 -8.21e-4,-0.394598 0.0093,-0.590938 -0.02027,-0.08137 0.05689,-0.25102 -0.07765,-0.228666 -0.066,-0.0065 -0.132088,-0.01366 -0.198419,-0.01171 z" />
    <path
       id="line1206"
       style="stroke-width:0.149821"
       d="m 97.193101,40.898426 c -0.302875,0.0088 -0.6059,-0.0014 -0.908842,0.0033 0,0.162761 0,0.325521 0,0.488281 0.418448,0 0.836906,0 1.255354,0 0.02118,-0.160843 0.06517,-0.397746 -0.121515,-0.47942 -0.07174,-0.03046 -0.150014,-0.01291 -0.224997,-0.01203 z" />
  </g>
  <g
     inkscape:groupmode="layer"
     id="transfer-in"
     inkscape:label="transfer-in"
     sodipodi:insensitive="true"
     style="display:inline">
    <path
       id="polygon918"
       style="color:#000000;font-style:normal;font-variant:normal;font-weight:normal;font-stretch:normal;font-size:medium;line-height:normal;font-family:sans-serif;font-variant-ligatures:normal;font-variant-position:normal;font-variant-caps:normal;font-variant-numeric:normal;font-variant-alternates:normal;font-variant-east-asian:normal;font-feature-settings:normal;font-variation-settings:normal;text-indent:0;text-align:start;text-decoration:none;text-decoration-line:none;text-decoration-style:solid;text-decoration-color:#000000;letter-spacing:normal;word-spacing:normal;text-transform:none;writing-mode:lr-tb;direction:ltr;text-orientation:mixed;dominant-baseline:auto;baseline-shift:baseline;text-anchor:start;white-space:normal;shape-padding:0;shape-margin:0;inline-size:0;clip-rule:nonzero;display:inline;overflow:visible;visibility:visible;opacity:1;isolation:auto;mix-blend-mode:normal;color-interpolation:sRGB;color-interpolation-filters:linearRGB;solid-color:#000000;solid-opacity:1;vector-effect:none;fill:#000000;fill-opacity:1;fill-rule:nonzero;stroke:none;stroke-width:0.0407067;stroke-linecap:butt;stroke-linejoin:miter;stroke-miterlimit:10;stroke-dasharray:none;stroke-dashoffset:0;stroke-opacity:1;color-rendering:auto;image-rendering:auto;shape-rendering:auto;text-rendering:auto;enable-background:accumulate;stop-color:#000000;stop-opacity:1"
       d="m 87.760366,39.244009 c -0.652885,1.305665 -1.305769,2.611315 -1.958637,3.916971 1.354132,0 2.708281,0 4.062413,0 -0.676987,-1.354249 -1.354265,-2.708351 -2.031058,-4.062707 -0.02429,0.04867 -0.04858,0.0971 -0.07264,0.145736 z m 1.379582,3.469234 c -0.871249,0 -1.74248,0 -2.613713,0 0.435616,-0.871232 0.871233,-1.742481 1.306849,-2.613719 0.435615,0.871238 0.871238,1.742487 1.306864,2.613719 z" />
  </g>
  <g
     inkscape:groupmode="layer"
     id="majority-vote"
     inkscape:label="majority-vote"
     sodipodi:insensitive="true"
     style="display:inline">
    <path
       id="path636"
       style="color:#000000;font-style:normal;font-variant:normal;font-weight:normal;font-stretch:normal;font-size:medium;line-height:normal;font-family:sans-serif;font-variant-ligatures:normal;font-variant-position:normal;font-variant-caps:normal;font-variant-numeric:normal;font-variant-alternates:normal;font-variant-east-asian:normal;font-feature-settings:normal;font-variation-settings:normal;text-indent:0;text-align:start;text-decoration:none;text-decoration-line:none;text-decoration-style:solid;text-decoration-color:#000000;letter-spacing:normal;word-spacing:normal;text-transform:none;writing-mode:lr-tb;direction:ltr;text-orientation:mixed;dominant-baseline:auto;baseline-shift:baseline;text-anchor:start;white-space:normal;shape-padding:0;shape-margin:0;inline-size:0;clip-rule:nonzero;display:inline;overflow:visible;visibility:visible;opacity:1;isolation:auto;mix-blend-mode:normal;color-interpolation:sRGB;color-interpolation-filters:linearRGB;solid-color:#000000;solid-opacity:1;vector-effect:none;fill:#000000;fill-opacity:1;fill-rule:nonzero;stroke:none;stroke-width:0.122886;stroke-linecap:butt;stroke-linejoin:miter;stroke-miterlimit:10;stroke-dasharray:none;stroke-dashoffset:0;stroke-opacity:1;color-rendering:auto;image-rendering:auto;shape-rendering:auto;text-rendering:auto;enable-background:accumulate;stop-color:#000000;stop-opacity:1"
       d="m 79.872111,39.135872 c -0.867782,-0.01843 -1.667645,0.732176 -1.710765,1.597813 -0.02615,0.536921 -0.0028,1.074911 -0.0087,1.612289 3.43e-4,0.286996 0.0011,0.57399 0.0041,0.860969 0.378699,-0.234573 0.792208,-0.414472 1.237803,-0.48433 0.221777,-0.03642 0.450772,-0.04142 0.685737,-0.02844 0.508504,0.032 1.00282,0.193467 1.432836,0.473636 0.06882,0.07453 0.07443,-0.05884 0.09066,-0.109494 -0.01573,-0.839855 0.02816,-1.683573 -0.03562,-2.522705 -0.144377,-0.784165 -0.892594,-1.421659 -1.69661,-1.399747 z m -0.01659,0.385463 c 0.704718,-0.0217 1.35866,0.60707 1.351732,1.314345 0.0094,0.576909 0.0036,1.153945 0.0058,1.730914 -0.839464,-0.356246 -1.818937,-0.351576 -2.658621,0.0014 -0.02949,-0.02196 -0.0035,-0.124133 -0.0119,-0.178176 0.0011,-0.597553 -0.0226,-1.199956 0.02672,-1.791701 0.07568,-0.410051 0.393596,-0.789342 0.770509,-0.959448 0.161189,-0.07439 0.337619,-0.115893 0.515313,-0.117367 z" />
    <g
       id="g640"
       transform="matrix(0.04265875,0,0,0.0433258,77.829054,39.024973)">
      <path
         id="path638"
         style="color:#000000;font-style:normal;font-variant:normal;font-weight:normal;font-stretch:normal;font-size:medium;line-height:normal;font-family:sans-serif;font-variant-ligatures:normal;font-variant-position:normal;font-variant-caps:normal;font-variant-numeric:normal;font-variant-alternates:normal;font-variant-east-asian:normal;font-feature-settings:normal;font-variation-settings:normal;text-indent:0;text-align:start;text-decoration:none;text-decoration-line:none;text-decoration-style:solid;text-decoration-color:#000000;letter-spacing:normal;word-spacing:normal;text-transform:none;writing-mode:lr-tb;direction:ltr;text-orientation:mixed;dominant-baseline:auto;baseline-shift:baseline;text-anchor:start;white-space:normal;shape-padding:0;shape-margin:0;inline-size:0;clip-rule:nonzero;display:inline;overflow:visible;visibility:visible;opacity:1;isolation:auto;mix-blend-mode:normal;color-interpolation:sRGB;color-interpolation-filters:linearRGB;solid-color:#000000;solid-opacity:1;vector-effect:none;fill:#000000;fill-opacity:1;fill-rule:nonzero;stroke:none;stroke-width:1;stroke-linecap:butt;stroke-linejoin:miter;stroke-miterlimit:4;stroke-dasharray:none;stroke-dashoffset:0;stroke-opacity:1;color-rendering:auto;image-rendering:auto;shape-rendering:auto;text-rendering:auto;enable-background:accumulate;stop-color:#000000;stop-opacity:1"
         d="m 43.650391,32.378906 c -1.228098,-0.05195 -2.354276,0.630358 -3.554737,0.615726 -1.115232,-0.474037 -2.35024,-0.06258 -3.519091,-0.20557 -0.904428,10e-7 -1.808855,0 -2.713282,0 0.165519,6.87306 0.117745,13.748635 0.123047,20.623047 2.044271,0 4.088542,0 6.132813,0 0.03412,-4.356934 -0.132865,-8.734056 0.13191,-13.07759 0.392435,-1.414725 1.82394,-2.613352 3.340194,-2.245769 0.63827,-0.02567 0.831437,0.778373 1.14313,1.225703 0.593829,1.434442 0.23408,3.02035 0.361328,4.525391 0.02566,2.792666 -0.09894,5.594474 0.07617,8.380859 0.336724,1.052712 1.597012,1.449564 2.589844,1.191406 1.152995,0 2.305989,0 3.458984,0 0.03463,-4.462215 -0.151763,-8.946132 0.149894,-13.393837 0.386397,-1.387285 2.0779,-2.566887 3.43995,-1.719444 1.12717,0.726735 1.216237,2.262129 1.24723,3.481248 0.0476,3.87671 0.02873,7.754664 0.02621,11.632033 2.039714,0 4.079427,0 6.119141,0 -0.06249,-4.882667 0.209551,-9.783866 -0.222985,-14.652531 -0.499031,-2.967755 -2.73718,-5.837202 -5.850356,-6.248109 -2.306242,-0.471146 -4.700719,0.287219 -6.520306,1.725986 -0.532167,0.677336 -1.016397,-0.160917 -1.51755,-0.45764 -1.249571,-0.979494 -2.862275,-1.451794 -4.441538,-1.400909 z" />
    </g>
  </g>
  <g
     inkscape:groupmode="layer"
     id="xor"
     inkscape:label="xor"
     style="display:inline"
     sodipodi:insensitive="true">
    <path
       id="line432"
       d="m 71.933541,39.02164 c -0.142241,0.0082 -0.234152,0.167888 -0.200263,0.299451 0,0.237814 0,0.475633 0,0.713448 0.118856,0.0095 0.252258,0.05286 0.360871,-0.01809 0.09259,-0.05788 0.103113,-0.177795 0.09461,-0.276514 -0.0029,-0.232907 3.24e-4,-0.466021 -9.47e-4,-0.699017 -0.08455,-0.0079 -0.169094,-0.02072 -0.254155,-0.01928 z"
       style="stroke-width:0.0613223" />
    <path
       id="line434"
       d="m 71.129516,42.076499 c -0.142238,0.0081 -0.234151,0.167885 -0.200256,0.299453 0,0.291431 0,0.582863 0,0.874297 0.11885,0.0095 0.252255,0.05286 0.360869,-0.01809 0.09257,-0.05786 0.10306,-0.177712 0.09466,-0.276403 -0.0027,-0.286565 3.24e-4,-0.573335 -0.0012,-0.859981 -0.08456,-0.0078 -0.169099,-0.02072 -0.25416,-0.01928 z"
       style="stroke-width:0.0613223" />
    <path
       id="line436"
       d="m 72.737441,42.076499 c -0.14224,0.0081 -0.234153,0.167885 -0.200257,0.299453 0,0.291431 0,0.582863 0,0.874297 0.118854,0.0095 0.252256,0.05286 0.360868,-0.01809 0.09258,-0.05786 0.103064,-0.177712 0.09466,-0.276403 -0.0027,-0.286565 3.06e-4,-0.573335 -0.0012,-0.859981 -0.08454,-0.0078 -0.169092,-0.02072 -0.254153,-0.01928 z"
       style="stroke-width:0.0613223" />
    <path
       id="path438"
       style="color:#000000;font-style:normal;font-variant:normal;font-weight:normal;font-stretch:normal;font-size:medium;line-height:normal;font-family:sans-serif;font-variant-ligatures:normal;font-variant-position:normal;font-variant-caps:normal;font-variant-numeric:normal;font-variant-alternates:normal;font-variant-east-asian:normal;font-feature-settings:normal;font-variation-settings:normal;text-indent:0;text-align:start;text-decoration:none;text-decoration-line:none;text-decoration-style:solid;text-decoration-color:#000000;letter-spacing:normal;word-spacing:normal;text-transform:none;writing-mode:lr-tb;direction:ltr;text-orientation:mixed;dominant-baseline:auto;baseline-shift:baseline;text-anchor:start;white-space:normal;shape-padding:0;shape-margin:0;inline-size:0;clip-rule:nonzero;display:inline;overflow:visible;visibility:visible;opacity:1;isolation:auto;mix-blend-mode:normal;color-interpolation:sRGB;color-interpolation-filters:linearRGB;solid-color:#000000;solid-opacity:1;vector-effect:none;fill:#000000;fill-opacity:1;fill-rule:nonzero;stroke:none;stroke-width:0.355721;stroke-linecap:butt;stroke-linejoin:miter;stroke-miterlimit:10;stroke-dasharray:none;stroke-dashoffset:0;stroke-opacity:1;color-rendering:auto;image-rendering:auto;shape-rendering:auto;text-rendering:auto;enable-background:accumulate;stop-color:#000000;stop-opacity:1"
       d="m 71.942281,39.647922 c -0.421813,0.234695 -0.786884,0.58148 -1.011614,1.011374 -0.213354,0.396652 -0.304162,0.852761 -0.285626,1.301266 0,0.307971 0,0.615941 0,0.923907 0.129323,-0.108477 0.233929,-0.243191 0.366386,-0.347931 0.132909,-0.0927 0.290562,-0.144153 0.446874,-0.182107 0.282986,-0.06223 0.580791,-0.06549 0.865213,-0.0262 0.202875,0.03203 0.414182,0.09115 0.587922,0.209361 0.103,0.07938 0.185991,0.180994 0.279765,0.270225 0.0181,0.03174 0.07164,0.04945 0.0847,0.0047 -0.0053,-0.415024 0.01132,-0.830947 -0.01146,-1.245712 -0.06911,-0.761927 -0.525331,-1.477732 -1.189155,-1.859024 -0.03873,-0.02343 -0.07737,-0.04704 -0.116152,-0.07036 -0.006,0.0036 -0.01126,0.0074 -0.01689,0.01053 z m 0.06046,0.475726 c 0.291864,0.20071 0.528562,0.4715 0.68535,0.78801 0.08341,0.16984 0.142153,0.350107 0.175565,0.531259 0.04033,0.215704 0.03287,0.435974 0.03209,0.654303 -0.343968,-0.151274 -0.727403,-0.187702 -1.099435,-0.170838 -0.263855,0.01412 -0.528132,0.0646 -0.771147,0.170597 -0.0029,-0.292153 -0.0077,-0.587955 0.08325,-0.869362 0.138137,-0.462036 0.445833,-0.87112 0.851427,-1.131995 0.01426,0.0091 0.02857,0.01866 0.04286,0.02803 z" />
    <path
       id="polyline440"
       style="color:#000000;font-style:normal;font-variant:normal;font-weight:normal;font-stretch:normal;font-size:medium;line-height:normal;font-family:sans-serif;font-variant-ligatures:normal;font-variant-position:normal;font-variant-caps:normal;font-variant-numeric:normal;font-variant-alternates:normal;font-variant-east-asian:normal;font-feature-settings:normal;font-variation-settings:normal;text-indent:0;text-align:start;text-decoration:none;text-decoration-line:none;text-decoration-style:solid;text-decoration-color:#000000;letter-spacing:normal;word-spacing:normal;text-transform:none;writing-mode:lr-tb;direction:ltr;text-orientation:mixed;dominant-baseline:auto;baseline-shift:baseline;text-anchor:start;white-space:normal;shape-padding:0;shape-margin:0;inline-size:0;clip-rule:nonzero;display:inline;overflow:visible;visibility:visible;opacity:1;isolation:auto;mix-blend-mode:normal;color-interpolation:sRGB;color-interpolation-filters:linearRGB;solid-color:#000000;solid-opacity:1;vector-effect:none;fill:#000000;fill-opacity:1;fill-rule:nonzero;stroke:none;stroke-width:0.0286757;stroke-linecap:butt;stroke-linejoin:miter;stroke-miterlimit:10;stroke-dasharray:none;stroke-dashoffset:0;stroke-opacity:1;color-rendering:auto;image-rendering:auto;shape-rendering:auto;text-rendering:auto;enable-background:accumulate;stop-color:#000000;stop-opacity:1"
       d="m 71.919783,40.048151 c -0.328344,0.751458 -0.656987,1.502849 -0.985445,2.254281 0.111284,0.04848 0.222493,0.09713 0.333636,0.145898 0.230304,-0.527422 0.460919,-1.054708 0.691341,-1.582081 0.230425,0.527373 0.46104,1.054659 0.691342,1.582081 0.111192,-0.04883 0.222465,-0.0974 0.333796,-0.145898 -0.341699,-0.781655 -0.683487,-1.563274 -1.025138,-2.344949 -0.01319,0.03021 -0.02637,0.06042 -0.0395,0.09069 z" />
  </g>
  <g
     inkscape:groupmode="layer"
     id="seq"
     inkscape:label="seq"
     style="display:inline">
    <path
       id="line2487"
       style="color:#000000;font-style:normal;font-variant:normal;font-weight:normal;font-stretch:normal;font-size:medium;line-height:normal;font-family:sans-serif;font-variant-ligatures:normal;font-variant-position:normal;font-variant-caps:normal;font-variant-numeric:normal;font-variant-alternates:normal;font-variant-east-asian:normal;font-feature-settings:normal;font-variation-settings:normal;text-indent:0;text-align:start;text-decoration:none;text-decoration-line:none;text-decoration-style:solid;text-decoration-color:#000000;letter-spacing:normal;word-spacing:normal;text-transform:none;writing-mode:lr-tb;direction:ltr;text-orientation:mixed;dominant-baseline:auto;baseline-shift:baseline;text-anchor:start;white-space:normal;shape-padding:0;shape-margin:0;inline-size:0;clip-rule:nonzero;display:inline;overflow:visible;visibility:visible;opacity:1;isolation:auto;mix-blend-mode:normal;color-interpolation:sRGB;color-interpolation-filters:linearRGB;solid-color:#000000;solid-opacity:1;vector-effect:none;fill:#000000;fill-opacity:1;fill-rule:nonzero;stroke:none;stroke-width:0.105027;stroke-linecap:butt;stroke-linejoin:miter;stroke-miterlimit:10;stroke-dasharray:none;stroke-dashoffset:0;stroke-opacity:1;color-rendering:auto;image-rendering:auto;shape-rendering:auto;text-rendering:auto;enable-background:accumulate;stop-color:#000000;stop-opacity:1"
       d="m 95.594077,33.81166 c 0,0.277881 0,0.555763 0,0.833645 0.126632,0 0.253266,0 0.379896,0 0,-0.296413 0,-0.592822 0,-0.889234 -0.12663,0 -0.253264,0 -0.379896,0 0,0.01853 0,0.03707 0,0.0556 z" />
    <path
       id="line2489"
       style="color:#000000;font-style:normal;font-variant:normal;font-weight:normal;font-stretch:normal;font-size:medium;line-height:normal;font-family:sans-serif;font-variant-ligatures:normal;font-variant-position:normal;font-variant-caps:normal;font-variant-numeric:normal;font-variant-alternates:normal;font-variant-east-asian:normal;font-feature-settings:normal;font-variation-settings:normal;text-indent:0;text-align:start;text-decoration:none;text-decoration-line:none;text-decoration-style:solid;text-decoration-color:#000000;letter-spacing:normal;word-spacing:normal;text-transform:none;writing-mode:lr-tb;direction:ltr;text-orientation:mixed;dominant-baseline:auto;baseline-shift:baseline;text-anchor:start;white-space:normal;shape-padding:0;shape-margin:0;inline-size:0;clip-rule:nonzero;display:inline;overflow:visible;visibility:visible;opacity:1;isolation:auto;mix-blend-mode:normal;color-interpolation:sRGB;color-interpolation-filters:linearRGB;solid-color:#000000;solid-opacity:1;vector-effect:none;fill:#000000;fill-opacity:1;fill-rule:nonzero;stroke:none;stroke-width:0.105027;stroke-linecap:butt;stroke-linejoin:miter;stroke-miterlimit:10;stroke-dasharray:none;stroke-dashoffset:0;stroke-opacity:1;color-rendering:auto;image-rendering:auto;shape-rendering:auto;text-rendering:auto;enable-background:accumulate;stop-color:#000000;stop-opacity:1"
       d="m 94.760436,37.146234 c 0,0.277883 0,0.555764 0,0.833645 0.126635,0 0.253266,0 0.379899,0 0,-0.29641 0,-0.592821 0,-0.889233 -0.126633,0 -0.253264,0 -0.379899,0 0,0.01853 0,0.03707 0,0.0556 z" />
    <path
       id="line2491"
       style="color:#000000;font-style:normal;font-variant:normal;font-weight:normal;font-stretch:normal;font-size:medium;line-height:normal;font-family:sans-serif;font-variant-ligatures:normal;font-variant-position:normal;font-variant-caps:normal;font-variant-numeric:normal;font-variant-alternates:normal;font-variant-east-asian:normal;font-feature-settings:normal;font-variation-settings:normal;text-indent:0;text-align:start;text-decoration:none;text-decoration-line:none;text-decoration-style:solid;text-decoration-color:#000000;letter-spacing:normal;word-spacing:normal;text-transform:none;writing-mode:lr-tb;direction:ltr;text-orientation:mixed;dominant-baseline:auto;baseline-shift:baseline;text-anchor:start;white-space:normal;shape-padding:0;shape-margin:0;inline-size:0;clip-rule:nonzero;display:inline;overflow:visible;visibility:visible;opacity:1;isolation:auto;mix-blend-mode:normal;color-interpolation:sRGB;color-interpolation-filters:linearRGB;solid-color:#000000;solid-opacity:1;vector-effect:none;fill:#000000;fill-opacity:1;fill-rule:nonzero;stroke:none;stroke-width:0.105027;stroke-linecap:butt;stroke-linejoin:miter;stroke-miterlimit:10;stroke-dasharray:none;stroke-dashoffset:0;stroke-opacity:1;color-rendering:auto;image-rendering:auto;shape-rendering:auto;text-rendering:auto;enable-background:accumulate;stop-color:#000000;stop-opacity:1"
       d="m 96.427722,37.146234 c 0,0.277883 0,0.555764 0,0.833645 0.126635,0 0.253267,0 0.379897,0 0,-0.29641 0,-0.592821 0,-0.889233 -0.12663,0 -0.253262,0 -0.379897,0 0,0.01853 0,0.03707 0,0.0556 z" />
    <path
       id="path2493"
       style="color:#000000;font-style:normal;font-variant:normal;font-weight:normal;font-stretch:normal;font-size:medium;line-height:normal;font-family:sans-serif;font-variant-ligatures:normal;font-variant-position:normal;font-variant-caps:normal;font-variant-numeric:normal;font-variant-alternates:normal;font-variant-east-asian:normal;font-feature-settings:normal;font-variation-settings:normal;text-indent:0;text-align:start;text-decoration:none;text-decoration-line:none;text-decoration-style:solid;text-decoration-color:#000000;letter-spacing:normal;word-spacing:normal;text-transform:none;writing-mode:lr-tb;direction:ltr;text-orientation:mixed;dominant-baseline:auto;baseline-shift:baseline;text-anchor:start;white-space:normal;shape-padding:0;shape-margin:0;inline-size:0;clip-rule:nonzero;display:inline;overflow:visible;visibility:visible;opacity:1;isolation:auto;mix-blend-mode:normal;color-interpolation:sRGB;color-interpolation-filters:linearRGB;solid-color:#000000;solid-opacity:1;vector-effect:none;fill:#000000;fill-opacity:1;fill-rule:nonzero;stroke:none;stroke-width:0.296543;stroke-linecap:butt;stroke-linejoin:miter;stroke-miterlimit:10;stroke-dasharray:none;stroke-dashoffset:0;stroke-opacity:1;color-rendering:auto;image-rendering:auto;shape-rendering:auto;text-rendering:auto;enable-background:accumulate;stop-color:#000000;stop-opacity:1"
       d="m 95.716954,34.34561 c -0.579463,0.01969 -1.113247,0.457516 -1.248369,1.02111 -0.07346,0.305679 -0.02948,0.622505 -0.04169,0.93336 0,0.363831 0,0.72766 0,1.091493 0.904687,0 1.809368,0 2.714056,0 -0.0042,-0.611781 0.0086,-1.224015 -0.0078,-1.835497 -0.05506,-0.586911 -0.537292,-1.103503 -1.12132,-1.192423 -0.09725,-0.01692 -0.196445,-0.02236 -0.295092,-0.01804 z m 0.0683,0.37826 c 0.396996,-0.0064 0.779608,0.262343 0.914671,0.634669 0.03894,0.104428 0.06046,0.234431 0.06116,0.349889 -7.31e-4,0.434331 2.91e-4,0.868816 -2.5e-5,1.303243 -0.651424,0 -1.302841,0 -1.954264,0 0.0041,-0.480323 -0.0091,-0.961282 0.0084,-1.441184 0.02179,-0.201219 0.132335,-0.421599 0.289397,-0.571051 0.179523,-0.178018 0.428262,-0.277153 0.680697,-0.275566 z" />
    <path
       id="polyline2495"
       style="color:#000000;font-style:normal;font-variant:normal;font-weight:normal;font-stretch:normal;font-size:medium;line-height:normal;font-family:sans-serif;font-variant-ligatures:normal;font-variant-position:normal;font-variant-caps:normal;font-variant-numeric:normal;font-variant-alternates:normal;font-variant-east-asian:normal;font-feature-settings:normal;font-variation-settings:normal;text-indent:0;text-align:start;text-decoration:none;text-decoration-line:none;text-decoration-style:solid;text-decoration-color:#000000;letter-spacing:normal;word-spacing:normal;text-transform:none;writing-mode:lr-tb;direction:ltr;text-orientation:mixed;dominant-baseline:auto;baseline-shift:baseline;text-anchor:start;white-space:normal;shape-padding:0;shape-margin:0;inline-size:0;clip-rule:nonzero;display:inline;overflow:visible;visibility:visible;opacity:1;isolation:auto;mix-blend-mode:normal;color-interpolation:sRGB;color-interpolation-filters:linearRGB;solid-color:#000000;solid-opacity:1;vector-effect:none;fill:#000000;fill-opacity:1;fill-rule:nonzero;stroke:none;stroke-width:0.0336578;stroke-linecap:butt;stroke-linejoin:miter;stroke-miterlimit:10;stroke-dasharray:none;stroke-dashoffset:0;stroke-opacity:1;color-rendering:auto;image-rendering:auto;shape-rendering:auto;text-rendering:auto;enable-background:accumulate;stop-color:#000000;stop-opacity:1"
       d="m 95.724042,34.676884 c -0.371241,0.870848 -0.742944,1.74152 -1.114401,2.612284 0.121308,0.05462 0.242793,0.108871 0.364275,0.163135 0.268718,-0.630625 0.537706,-1.261147 0.80653,-1.891734 0.268895,0.630588 0.537974,1.261104 0.806754,1.891734 0.121561,-0.05426 0.243044,-0.108667 0.364498,-0.163135 -0.390778,-0.914832 -0.781078,-1.829848 -1.171252,-2.744911 -0.01879,0.04421 -0.0376,0.08842 -0.05641,0.132627 z" />
  </g>
  <g
     inkscape:groupmode="layer"
     id="not"
     inkscape:label="not"
     sodipodi:insensitive="true"
     style="display:inline">
    <g
       id="g2105"
       transform="matrix(0.31697509,0,0,0.31697509,82.763271,32.962984)">
      <path
         id="polygon2097"
         style="color:#000000;font-style:normal;font-variant:normal;font-weight:normal;font-stretch:normal;font-size:medium;line-height:normal;font-family:sans-serif;font-variant-ligatures:normal;font-variant-position:normal;font-variant-caps:normal;font-variant-numeric:normal;font-variant-alternates:normal;font-variant-east-asian:normal;font-feature-settings:normal;font-variation-settings:normal;text-indent:0;text-align:start;text-decoration:none;text-decoration-line:none;text-decoration-style:solid;text-decoration-color:#000000;letter-spacing:normal;word-spacing:normal;text-transform:none;writing-mode:lr-tb;direction:ltr;text-orientation:mixed;dominant-baseline:auto;baseline-shift:baseline;text-anchor:start;white-space:normal;shape-padding:0;shape-margin:0;inline-size:0;clip-rule:nonzero;display:inline;overflow:visible;visibility:visible;opacity:1;isolation:auto;mix-blend-mode:normal;color-interpolation:sRGB;color-interpolation-filters:linearRGB;solid-color:#000000;solid-opacity:1;vector-effect:none;fill:#000000;fill-opacity:1;fill-rule:nonzero;stroke:none;stroke-width:0.132757;stroke-linecap:butt;stroke-linejoin:miter;stroke-miterlimit:10;stroke-dasharray:none;stroke-dashoffset:0;stroke-opacity:1;color-rendering:auto;image-rendering:auto;shape-rendering:auto;text-rendering:auto;enable-background:accumulate;stop-color:#000000;stop-opacity:1"
         d="m 10.307823,2.7349331 c 0.09264,0.1192722 0.184497,0.2377598 0.27715,0.357032 0.189639,0.2440284 0.379336,0.487965 0.568974,0.7320018 1.380073,1.775861 2.759429,3.5518305 4.139335,5.327825 -1.379931,1.7759961 -2.759237,3.5519491 -4.139335,5.3278181 -0.282108,0.363026 -0.564024,0.726009 -0.846124,1.089042 H 21.9074 C 21.625351,15.205669 21.343334,14.842585 21.061276,14.47961 19.68117,12.703708 18.300253,10.927822 16.920314,9.1517919 18.582503,7.012455 20.245035,4.8741198 21.9074,2.7349331 Z m 2.624781,1.2846739 h 6.350015 l -3.175825,4.0839018 z m 3.17419,6.178834 3.175825,4.085529 h -6.350015 z" />
    </g>
  </g>
  <g
     inkscape:groupmode="layer"
     id="or"
     inkscape:label="or"
     sodipodi:insensitive="true"
     style="display:inline">
    <path
       id="line1948"
       style="color:#000000;font-style:normal;font-variant:normal;font-weight:normal;font-stretch:normal;font-size:medium;line-height:normal;font-family:sans-serif;font-variant-ligatures:normal;font-variant-position:normal;font-variant-caps:normal;font-variant-numeric:normal;font-variant-alternates:normal;font-variant-east-asian:normal;font-feature-settings:normal;font-variation-settings:normal;text-indent:0;text-align:start;text-decoration:none;text-decoration-line:none;text-decoration-style:solid;text-decoration-color:#000000;letter-spacing:normal;word-spacing:normal;text-transform:none;writing-mode:lr-tb;direction:ltr;text-orientation:mixed;dominant-baseline:auto;baseline-shift:baseline;text-anchor:start;white-space:normal;shape-padding:0;shape-margin:0;inline-size:0;clip-rule:nonzero;display:inline;overflow:visible;visibility:visible;isolation:auto;mix-blend-mode:normal;color-interpolation:sRGB;color-interpolation-filters:linearRGB;solid-color:#000000;solid-opacity:1;vector-effect:none;fill:#000000;fill-opacity:1;fill-rule:nonzero;stroke:none;stroke-width:0.421561;stroke-linecap:butt;stroke-linejoin:miter;stroke-miterlimit:10;stroke-dasharray:none;stroke-dashoffset:0;stroke-opacity:1;color-rendering:auto;image-rendering:auto;shape-rendering:auto;text-rendering:auto;enable-background:accumulate;stop-color:#000000"
       d="m 79.715877,33.863816 c 0,0.199885 0,0.399771 0,0.599656 -0.722835,0.454747 -1.153672,1.317123 -1.106935,2.167145 0,0.338096 0,0.676191 0,1.014288 0.109232,-0.100012 0.215051,-0.203444 0.316613,-0.311242 0,0.192367 0,0.384733 0,0.5771 0.148414,0 0.296829,0 0.445245,0 0.004,-0.272475 -0.0063,-0.545086 0.0042,-0.817447 0.369314,-0.09819 0.76895,-0.09664 1.130299,0.0013 0,0.272035 0,0.544069 0,0.816103 0.148594,0 0.297188,0 0.445781,0 0,-0.192008 0,-0.384017 0,-0.576026 0.101972,0.10843 0.208822,0.211896 0.317956,0.313122 -0.02187,-0.540686 0.03996,-1.086489 -0.0478,-1.623076 -0.124925,-0.633977 -0.514451,-1.212747 -1.05994,-1.560505 0,-0.224413 0,-0.448826 0,-0.673238 -0.148504,0 -0.297009,0 -0.445513,0 0,0.02426 0,0.04852 0,0.07278 z m 0.25082,1.01563 c 0.486355,0.323767 0.804943,0.899583 0.850745,1.463829 0.01884,0.129801 -0.0093,0.259529 0.0065,0.388851 -0.55101,-0.210686 -1.177359,-0.205827 -1.733447,-0.01664 -0.07434,0.03492 -0.02275,-0.114887 -0.03767,-0.165419 0.0012,-0.375916 0.08683,-0.755996 0.291792,-1.074802 0.150354,-0.244448 0.354644,-0.455782 0.594212,-0.613801 0.0093,0.006 0.01862,0.01199 0.02793,0.01799 z" />
  </g>
  <g
     inkscape:groupmode="layer"
     id="and"
     inkscape:label="and"
     style="display:inline"
     sodipodi:insensitive="true">
    <g
       id="g964"
       transform="matrix(0.04317853,0,0,0.04317853,69.963918,33.851968)">
      <path
         id="path956"
         style="color:#000000;font-style:normal;font-variant:normal;font-weight:normal;font-stretch:normal;font-size:medium;line-height:normal;font-family:sans-serif;font-variant-ligatures:normal;font-variant-position:normal;font-variant-caps:normal;font-variant-numeric:normal;font-variant-alternates:normal;font-variant-east-asian:normal;font-feature-settings:normal;font-variation-settings:normal;text-indent:0;text-align:start;text-decoration:none;text-decoration-line:none;text-decoration-style:solid;text-decoration-color:#000000;letter-spacing:normal;word-spacing:normal;text-transform:none;writing-mode:lr-tb;direction:ltr;text-orientation:mixed;dominant-baseline:auto;baseline-shift:baseline;text-anchor:start;white-space:normal;shape-padding:0;shape-margin:0;inline-size:0;clip-rule:nonzero;display:inline;overflow:visible;visibility:visible;opacity:1;isolation:auto;mix-blend-mode:normal;color-interpolation:sRGB;color-interpolation-filters:linearRGB;solid-color:#000000;solid-opacity:1;vector-effect:none;fill:#000000;fill-opacity:1;fill-rule:nonzero;stroke:none;stroke-width:0.100285;stroke-linecap:butt;stroke-linejoin:miter;stroke-miterlimit:10;stroke-dasharray:none;stroke-dashoffset:0;stroke-opacity:1;color-rendering:auto;image-rendering:auto;shape-rendering:auto;text-rendering:auto;enable-background:accumulate;stop-color:#000000;stop-opacity:1"
         d="m 42.396034,0.55713887 c 0,4.31100603 0,8.62201173 0,12.93301713 -3.607969,0.623265 -7.095256,1.928571 -10.228951,3.821636 -3.611368,2.174516 -6.753415,5.122442 -9.152573,8.588705 -2.295205,3.304952 -3.912211,7.079698 -4.707058,11.024835 -0.423268,2.074454 -0.616996,4.193952 -0.59647,6.31061 -0.0022,12.254683 -2.77e-4,24.509367 -9.16e-4,36.764051 2.166792,0 4.333582,0 6.500372,0 0,4.698119 0,9.396237 0,14.094357 3.436902,0 6.873803,0 10.310704,0 0,-4.69812 1e-6,-9.396238 0,-14.094357 8.687258,0 17.374514,0 26.061772,0 0,4.698119 0,9.396237 0,14.094357 3.436901,0 6.873802,0 10.310704,0 0,-4.69812 0,-9.396238 0,-14.094357 2.166789,0 4.33358,0 6.500371,0 -5.26e-4,-12.45406 7.88e-4,-24.908141 -0.0028,-37.362188 -0.03013,-4.446347 -1.07028,-8.883843 -3.032874,-12.874574 -1.999252,-4.07951 -4.943175,-7.6912 -8.535791,-10.471963 -3.353582,-2.602624 -7.267294,-4.484061 -11.402198,-5.450548 -0.567627,-0.133246 -1.139125,-0.250178 -1.713617,-0.349794 0,-4.8478505 0,-9.6957012 0,-14.5435516 -3.4369,0 -6.873802,0 -10.310703,0 0,0.5365878 0,1.07317663 0,1.60976447 z M 47.830241,21.804751 c 3.222899,0.03846 6.43654,0.823273 9.305004,2.295718 3.244286,1.657126 6.046704,4.168343 8.044242,7.215206 1.579433,2.396381 2.657443,5.120716 3.143035,7.949514 0.225054,1.286844 0.3196,2.594434 0.308924,3.900256 4.2e-5,9.357342 3.9e-5,18.714694 3.5e-5,28.07204 -14.053397,0 -28.106792,0 -42.160189,0 6.57e-4,-9.53837 -8.41e-4,-19.076762 0.003,-28.615118 0.03503,-3.364549 0.888161,-6.719513 2.483264,-9.683403 1.81876,-3.400911 4.588897,-6.285842 7.915922,-8.237181 2.557829,-1.507803 5.439372,-2.461379 8.391874,-2.776017 0.852276,-0.09315 1.714454,-0.130823 2.564963,-0.121015 z" />
    </g>
>>>>>>> 6c7eb0ad
  </g>
  <g
     style="display:inline"
     inkscape:label="proxyport"
     id="proxyport"
     inkscape:groupmode="layer"
     sodipodi:insensitive="true">
    <path
       inkscape:connector-curvature="0"
       id="path908-1"
       d="m 71.562552,19.818019 v 2.842817 l 2.221091,-1e-6 v -2.842816 z"
       style="display:inline;fill:none;stroke:#000000;stroke-width:0.424742;stroke-linecap:round;stroke-linejoin:round;stroke-miterlimit:4;stroke-dasharray:none;stroke-opacity:1" />
    <path
       d="m 70.025569,19.074788 v 0.529167 h 1.323951 v 3.176033 h -1.323951 v 0.5271 h 1.5875 a 0.26460981,0.26460981 0 0 0 0.263549,-0.26355 v -3.7052 a 0.26460981,0.26460981 0 0 0 -0.263549,-0.26355 z"
       style="color:#000000;font-style:normal;font-variant:normal;font-weight:normal;font-stretch:normal;font-size:medium;line-height:normal;font-family:sans-serif;font-variant-ligatures:normal;font-variant-position:normal;font-variant-caps:normal;font-variant-numeric:normal;font-variant-alternates:normal;font-feature-settings:normal;text-indent:0;text-align:start;text-decoration:none;text-decoration-line:none;text-decoration-style:solid;text-decoration-color:#000000;letter-spacing:normal;word-spacing:normal;text-transform:none;writing-mode:lr-tb;direction:ltr;text-orientation:mixed;dominant-baseline:auto;baseline-shift:baseline;text-anchor:start;white-space:normal;shape-padding:0;clip-rule:nonzero;display:inline;overflow:visible;visibility:visible;opacity:1;isolation:auto;mix-blend-mode:normal;color-interpolation:sRGB;color-interpolation-filters:linearRGB;solid-color:#000000;solid-opacity:1;vector-effect:none;fill:#000000;fill-opacity:1;fill-rule:nonzero;stroke:none;stroke-width:0.529167;stroke-linecap:square;stroke-linejoin:round;stroke-miterlimit:4;stroke-dasharray:none;stroke-dashoffset:0;stroke-opacity:1;color-rendering:auto;image-rendering:auto;shape-rendering:auto;text-rendering:auto;enable-background:accumulate"
       id="rect4893-97-8" />
  </g>
  <g
     inkscape:groupmode="layer"
     id="shared-association"
     inkscape:label="shared-association"
     style="display:inline"
     sodipodi:insensitive="true">
    <path
       inkscape:connector-curvature="0"
       id="path4594-09"
       d="M 79.853356,8.2316196 77.993088,8.73125 78.551657,6.8878217"
       style="display:inline;fill:none;stroke:#000000;stroke-width:0.529167;stroke-linecap:round;stroke-linejoin:round;stroke-miterlimit:4;stroke-dasharray:none;stroke-opacity:1" />
    <path
       sodipodi:nodetypes="cc"
       id="path4598-3"
       style="display:inline;fill:none;stroke:#000000;stroke-width:0.529167;stroke-linecap:butt;stroke-linejoin:miter;stroke-miterlimit:4;stroke-dasharray:none;stroke-opacity:1"
       d="M 79.639584,7.14375 78.427471,8.3641742" />
    <path
       sodipodi:nodetypes="ccccc"
       style="display:inline;fill:none;stroke:#000000;stroke-width:0.529167;stroke-linecap:butt;stroke-linejoin:round;stroke-miterlimit:4;stroke-dasharray:none;stroke-opacity:1"
       d="M 79.639584,7.14375 81.491667,6.8791667 81.75625,5.0270833 79.904167,5.2916667 Z"
       id="path1218-8-8"
       inkscape:connector-curvature="0" />
  </g>
  <g
     inkscape:groupmode="layer"
     id="composite-association"
     inkscape:label="composite-association"
     style="display:inline"
     sodipodi:insensitive="true">
    <path
       style="display:inline;fill:none;stroke:#000000;stroke-width:0.529167;stroke-linecap:round;stroke-linejoin:round;stroke-miterlimit:4;stroke-dasharray:none;stroke-opacity:1"
       d="m 87.812262,8.2316194 -1.860268,0.499631 0.558569,-1.843429"
       id="path4594-09-7"
       inkscape:connector-curvature="0" />
    <path
       d="m 87.59849,7.1437504 -1.212113,1.220424"
       style="display:inline;fill:none;stroke:#000000;stroke-width:0.529167;stroke-linecap:butt;stroke-linejoin:miter;stroke-miterlimit:4;stroke-dasharray:none;stroke-opacity:1"
       id="path4598-3-9"
       sodipodi:nodetypes="cc" />
    <path
       inkscape:connector-curvature="0"
       id="path1218-8-8-2"
       d="m 87.59849,7.1437504 1.852083,-0.264584 0.264583,-1.8520831 -1.852083,0.2645834 z"
       style="display:inline;fill:#000000;fill-opacity:1;stroke:#000000;stroke-width:0.529167;stroke-linecap:butt;stroke-linejoin:round;stroke-miterlimit:4;stroke-dasharray:none;stroke-opacity:1"
       sodipodi:nodetypes="ccccc" />
  </g>
  <g
     inkscape:groupmode="layer"
     id="verify"
     inkscape:label="verify"
     style="display:inline"
     sodipodi:insensitive="true">
    <path
       id="path4594-6-2-6"
       d="m 81.744661,-4.476251 a 0.26460979,0.26460979 0 0 0 -0.05859,0.00977 l -1.851565,0.5292925 a 0.26492936,0.26492936 0 1 0 0.144531,0.5097656 l 1.394531,-0.3984375 -0.398437,1.3945313 a 0.26492936,0.26492936 0 1 0 0.509765,0.1445312 l 0.529297,-1.8515625 A 0.26460979,0.26460979 0 0 0 81.744661,-4.476251 Z"
       style="color:#000000;font-style:normal;font-variant:normal;font-weight:normal;font-stretch:normal;font-size:medium;line-height:normal;font-family:sans-serif;font-variant-ligatures:normal;font-variant-position:normal;font-variant-caps:normal;font-variant-numeric:normal;font-variant-alternates:normal;font-feature-settings:normal;text-indent:0;text-align:start;text-decoration:none;text-decoration-line:none;text-decoration-style:solid;text-decoration-color:#000000;letter-spacing:normal;word-spacing:normal;text-transform:none;writing-mode:lr-tb;direction:ltr;text-orientation:mixed;dominant-baseline:auto;baseline-shift:baseline;text-anchor:start;white-space:normal;shape-padding:0;clip-rule:nonzero;display:inline;overflow:visible;visibility:visible;opacity:1;isolation:auto;mix-blend-mode:normal;color-interpolation:sRGB;color-interpolation-filters:linearRGB;solid-color:#000000;solid-opacity:1;vector-effect:none;fill:#000000;fill-opacity:1;fill-rule:nonzero;stroke:none;stroke-width:0.529167;stroke-linecap:round;stroke-linejoin:round;stroke-miterlimit:4;stroke-dasharray:none;stroke-dashoffset:0;stroke-opacity:1;color-rendering:auto;image-rendering:auto;shape-rendering:auto;text-rendering:auto;enable-background:accumulate" />
    <text
       xml:space="preserve"
       style="font-style:normal;font-variant:normal;font-weight:bold;font-stretch:normal;font-size:2.82223px;line-height:1.25;font-family:FreeMono;-inkscape-font-specification:'FreeMono Bold';letter-spacing:0px;word-spacing:0px;display:inline;fill:#000000;fill-opacity:1;stroke:none;stroke-width:0.264583"
       x="80.273384"
       y="-0.24397269"
       id="text150-24"><tspan
         sodipodi:role="line"
         id="tspan148-7"
         x="80.273384"
         y="-0.24397269"
         style="font-style:normal;font-variant:normal;font-weight:bold;font-stretch:normal;font-size:2.82223px;font-family:FreeMono;-inkscape-font-specification:'FreeMono Bold';stroke-width:0.264583">V</tspan></text>
    <path
       style="display:inline;fill:none;stroke:#000000;stroke-width:0.529167;stroke-linecap:round;stroke-linejoin:miter;stroke-miterlimit:4;stroke-dasharray:0.529167, 1.05833;stroke-dashoffset:0;stroke-opacity:1"
       d="M 78.052084,-0.52916667 81.491667,-3.9687506"
       id="path4598-1-2-0-8"
       inkscape:connector-curvature="0"
       sodipodi:nodetypes="cc" />
  </g>
  <g
     inkscape:groupmode="layer"
     id="refine"
     inkscape:label="refine"
     style="display:inline"
     sodipodi:insensitive="true">
    <path
       id="path4594-6-2-40"
       d="m 73.806034,-4.5021035 a 0.26460979,0.26460979 0 0 0 -0.0586,0.00977 l -1.851565,0.5292969 A 0.26492937,0.26492937 0 1 0 72.0404,-3.453271 l 1.394534,-0.3984375 -0.39844,1.3945313 a 0.26493146,0.26493146 0 1 0 0.50977,0.1445312 l 0.52929,-1.8515625 a 0.26460979,0.26460979 0 0 0 -0.26953,-0.3378906 z"
       style="color:#000000;font-style:normal;font-variant:normal;font-weight:normal;font-stretch:normal;font-size:medium;line-height:normal;font-family:sans-serif;font-variant-ligatures:normal;font-variant-position:normal;font-variant-caps:normal;font-variant-numeric:normal;font-variant-alternates:normal;font-feature-settings:normal;text-indent:0;text-align:start;text-decoration:none;text-decoration-line:none;text-decoration-style:solid;text-decoration-color:#000000;letter-spacing:normal;word-spacing:normal;text-transform:none;writing-mode:lr-tb;direction:ltr;text-orientation:mixed;dominant-baseline:auto;baseline-shift:baseline;text-anchor:start;white-space:normal;shape-padding:0;clip-rule:nonzero;display:inline;overflow:visible;visibility:visible;opacity:1;isolation:auto;mix-blend-mode:normal;color-interpolation:sRGB;color-interpolation-filters:linearRGB;solid-color:#000000;solid-opacity:1;vector-effect:none;fill:#000000;fill-opacity:1;fill-rule:nonzero;stroke:none;stroke-width:0.529167;stroke-linecap:round;stroke-linejoin:round;stroke-miterlimit:4;stroke-dasharray:none;stroke-dashoffset:0;stroke-opacity:1;color-rendering:auto;image-rendering:auto;shape-rendering:auto;text-rendering:auto;enable-background:accumulate" />
    <text
       xml:space="preserve"
       style="font-style:normal;font-variant:normal;font-weight:bold;font-stretch:normal;font-size:2.82223px;line-height:1.25;font-family:sans-serif;-inkscape-font-specification:'sans-serif Bold';letter-spacing:0px;word-spacing:0px;fill:#000000;fill-opacity:1;stroke:none;stroke-width:0.264583"
       x="72.357315"
       y="-0.25532824"
       id="text150-9"><tspan
         sodipodi:role="line"
         id="tspan148-4"
         x="72.357315"
         y="-0.25532824"
         style="font-style:normal;font-variant:normal;font-weight:bold;font-stretch:normal;font-size:2.82223px;font-family:FreeMono;-inkscape-font-specification:'FreeMono Bold';stroke-width:0.264583">R</tspan></text>
    <path
       sodipodi:nodetypes="cc"
       inkscape:connector-curvature="0"
       id="path4598-1-2-0"
       d="M 70.114584,-0.52916667 73.554167,-3.9687506"
       style="display:inline;fill:none;stroke:#000000;stroke-width:0.529167;stroke-linecap:round;stroke-linejoin:miter;stroke-miterlimit:4;stroke-dasharray:0.529167, 1.05833;stroke-dashoffset:0;stroke-opacity:1" />
  </g>
  <g
     inkscape:groupmode="layer"
     id="trace"
     inkscape:label="trace"
     style="display:inline"
     sodipodi:insensitive="true">
    <path
       id="path4594-6-2-0"
       d="m 97.613688,-9.7876961 a 0.26460979,0.26460979 0 0 0 -0.05859,0.00977 l -1.851563,0.529297 a 0.26492937,0.26492937 0 1 0 0.144531,0.5097656 l 1.394532,-0.3984375 -0.398438,1.3945313 a 0.26492954,0.26492954 0 1 0 0.509766,0.1445312 l 0.529297,-1.8515625 a 0.26460979,0.26460979 0 0 0 -0.269535,-0.3378951 z"
       style="color:#000000;font-style:normal;font-variant:normal;font-weight:normal;font-stretch:normal;font-size:medium;line-height:normal;font-family:sans-serif;font-variant-ligatures:normal;font-variant-position:normal;font-variant-caps:normal;font-variant-numeric:normal;font-variant-alternates:normal;font-feature-settings:normal;text-indent:0;text-align:start;text-decoration:none;text-decoration-line:none;text-decoration-style:solid;text-decoration-color:#000000;letter-spacing:normal;word-spacing:normal;text-transform:none;writing-mode:lr-tb;direction:ltr;text-orientation:mixed;dominant-baseline:auto;baseline-shift:baseline;text-anchor:start;white-space:normal;shape-padding:0;clip-rule:nonzero;display:inline;overflow:visible;visibility:visible;opacity:1;isolation:auto;mix-blend-mode:normal;color-interpolation:sRGB;color-interpolation-filters:linearRGB;solid-color:#000000;solid-opacity:1;vector-effect:none;fill:#000000;fill-opacity:1;fill-rule:nonzero;stroke:none;stroke-width:0.529167;stroke-linecap:round;stroke-linejoin:round;stroke-miterlimit:4;stroke-dasharray:none;stroke-dashoffset:0;stroke-opacity:1;color-rendering:auto;image-rendering:auto;shape-rendering:auto;text-rendering:auto;enable-background:accumulate" />
    <text
       xml:space="preserve"
       style="font-style:normal;font-variant:normal;font-weight:bold;font-stretch:normal;font-size:2.11667px;line-height:1.25;font-family:sans-serif;-inkscape-font-specification:'sans-serif Bold';letter-spacing:0px;word-spacing:0px;fill:#000000;fill-opacity:1;stroke:none;stroke-width:0.264583"
       x="96.317886"
       y="-5.5569258"
       id="text150-2"><tspan
         sodipodi:role="line"
         id="tspan148-5"
         x="96.317886"
         y="-5.5569258"
         style="font-style:normal;font-variant:normal;font-weight:bold;font-stretch:normal;font-size:2.82223px;font-family:FreeMono;-inkscape-font-specification:'FreeMono Bold';stroke-width:0.264583">T</tspan></text>
    <path
       sodipodi:nodetypes="cc"
       inkscape:connector-curvature="0"
       id="path4598-1-2-10"
       d="m 93.927084,-5.8208333 3.439583,-3.4395839"
       style="display:inline;fill:none;stroke:#000000;stroke-width:0.529167;stroke-linecap:round;stroke-linejoin:miter;stroke-miterlimit:4;stroke-dasharray:0.529167, 1.05833;stroke-dashoffset:0;stroke-opacity:1" />
  </g>
  <g
     inkscape:groupmode="layer"
     id="derive"
     inkscape:label="derive"
     style="display:inline"
     sodipodi:insensitive="true">
    <path
       id="path4594-6-2-4"
       d="m 89.681029,-9.7801425 a 0.26460979,0.26460979 0 0 0 -0.05859,0.00977 l -1.851563,0.5292968 a 0.26492937,0.26492937 0 1 0 0.144531,0.5097657 l 1.394531,-0.3984375 -0.398437,1.3945313 a 0.26492954,0.26492954 0 1 0 0.509766,0.1445312 l 0.529296,-1.8515625 a 0.26460979,0.26460979 0 0 0 -0.269531,-0.3378907 z"
       style="color:#000000;font-style:normal;font-variant:normal;font-weight:normal;font-stretch:normal;font-size:medium;line-height:normal;font-family:sans-serif;font-variant-ligatures:normal;font-variant-position:normal;font-variant-caps:normal;font-variant-numeric:normal;font-variant-alternates:normal;font-feature-settings:normal;text-indent:0;text-align:start;text-decoration:none;text-decoration-line:none;text-decoration-style:solid;text-decoration-color:#000000;letter-spacing:normal;word-spacing:normal;text-transform:none;writing-mode:lr-tb;direction:ltr;text-orientation:mixed;dominant-baseline:auto;baseline-shift:baseline;text-anchor:start;white-space:normal;shape-padding:0;clip-rule:nonzero;display:inline;overflow:visible;visibility:visible;opacity:1;isolation:auto;mix-blend-mode:normal;color-interpolation:sRGB;color-interpolation-filters:linearRGB;solid-color:#000000;solid-opacity:1;vector-effect:none;fill:#000000;fill-opacity:1;fill-rule:nonzero;stroke:none;stroke-width:0.529167;stroke-linecap:round;stroke-linejoin:round;stroke-miterlimit:4;stroke-dasharray:none;stroke-dashoffset:0;stroke-opacity:1;color-rendering:auto;image-rendering:auto;shape-rendering:auto;text-rendering:auto;enable-background:accumulate" />
    <text
       xml:space="preserve"
       style="font-style:normal;font-variant:normal;font-weight:bold;font-stretch:normal;font-size:2.82223px;line-height:1.25;font-family:sans-serif;-inkscape-font-specification:'sans-serif Bold';letter-spacing:0px;word-spacing:0px;fill:#000000;fill-opacity:1;stroke:none;stroke-width:0.264583"
       x="88.405334"
       y="-5.5575924"
       id="text150-0"><tspan
         sodipodi:role="line"
         id="tspan148-3"
         x="88.405334"
         y="-5.5575924"
         style="font-style:normal;font-variant:normal;font-weight:bold;font-stretch:normal;font-size:2.82223px;font-family:FreeMono;-inkscape-font-specification:'FreeMono Bold';stroke-width:0.264583">D</tspan></text>
    <path
       sodipodi:nodetypes="cc"
       inkscape:connector-curvature="0"
       id="path4598-1-2-1"
       d="m 85.989584,-5.8208333 3.439583,-3.4395839"
       style="display:inline;fill:none;stroke:#000000;stroke-width:0.529167;stroke-linecap:round;stroke-linejoin:miter;stroke-miterlimit:4;stroke-dasharray:0.529167, 1.05833;stroke-dashoffset:0;stroke-opacity:1" />
  </g>
  <g
     inkscape:groupmode="layer"
     id="satisfy"
     inkscape:label="satisfy"
     style="display:inline"
     sodipodi:insensitive="true">
    <path
       id="path4594-6-2-7"
       d="m 81.739446,-9.7892177 a 0.26460979,0.26460979 0 0 0 -0.05859,0.00977 l -1.851562,0.5292968 a 0.26492937,0.26492937 0 1 0 0.144531,0.5097657 l 1.394527,-0.3984379 -0.398437,1.3945313 a 0.26492954,0.26492954 0 1 0 0.509766,0.1445312 l 0.529296,-1.8515625 a 0.26460979,0.26460979 0 0 0 -0.269531,-0.3378946 z"
       style="color:#000000;font-style:normal;font-variant:normal;font-weight:normal;font-stretch:normal;font-size:medium;line-height:normal;font-family:sans-serif;font-variant-ligatures:normal;font-variant-position:normal;font-variant-caps:normal;font-variant-numeric:normal;font-variant-alternates:normal;font-feature-settings:normal;text-indent:0;text-align:start;text-decoration:none;text-decoration-line:none;text-decoration-style:solid;text-decoration-color:#000000;letter-spacing:normal;word-spacing:normal;text-transform:none;writing-mode:lr-tb;direction:ltr;text-orientation:mixed;dominant-baseline:auto;baseline-shift:baseline;text-anchor:start;white-space:normal;shape-padding:0;clip-rule:nonzero;display:inline;overflow:visible;visibility:visible;opacity:1;isolation:auto;mix-blend-mode:normal;color-interpolation:sRGB;color-interpolation-filters:linearRGB;solid-color:#000000;solid-opacity:1;vector-effect:none;fill:#000000;fill-opacity:1;fill-rule:nonzero;stroke:none;stroke-width:0.529167;stroke-linecap:round;stroke-linejoin:round;stroke-miterlimit:4;stroke-dasharray:none;stroke-dashoffset:0;stroke-opacity:1;color-rendering:auto;image-rendering:auto;shape-rendering:auto;text-rendering:auto;enable-background:accumulate" />
    <text
       xml:space="preserve"
       style="font-style:normal;font-variant:normal;font-weight:bold;font-stretch:normal;font-size:2.82223px;line-height:1.25;font-family:sans-serif;-inkscape-font-specification:'sans-serif Bold';letter-spacing:0px;word-spacing:0px;fill:#000000;fill-opacity:1;stroke:none;stroke-width:0.264583"
       x="80.502182"
       y="-5.5984855"
       id="text150"><tspan
         sodipodi:role="line"
         id="tspan148"
         x="80.502182"
         y="-5.5984855"
         style="font-style:normal;font-variant:normal;font-weight:bold;font-stretch:normal;font-size:2.82223px;font-family:FreeMono;-inkscape-font-specification:'FreeMono Bold';stroke-width:0.264583">S</tspan></text>
    <path
       sodipodi:nodetypes="cc"
       inkscape:connector-curvature="0"
       id="path4598-1-2-5"
       d="m 78.052084,-5.8208333 3.439583,-3.4395839"
       style="display:inline;fill:none;stroke:#000000;stroke-width:0.529167;stroke-linecap:round;stroke-linejoin:miter;stroke-miterlimit:4;stroke-dasharray:0.529167, 1.05833;stroke-dashoffset:0;stroke-opacity:1" />
  </g>
  <g
     sodipodi:insensitive="true"
     inkscape:groupmode="layer"
     id="requirement"
     inkscape:label="requirement"
     style="display:inline">
    <path
       id="rect4893-97"
       d="m 70.113542,-9.7904953 a 0.26460982,0.26460982 0 0 0 -0.263672,0.263672 v 3.7050786 a 0.26460982,0.26460982 0 0 0 0.263672,0.263672 h 3.705078 a 0.26460982,0.26460982 0 0 0 0.263672,-0.263672 v -3.7050786 a 0.26460982,0.26460982 0 0 0 -0.263672,-0.263672 z m 0.265625,0.5292971 h 3.175782 v 3.1757815 h -3.175782 z"
       style="color:#000000;font-style:normal;font-variant:normal;font-weight:normal;font-stretch:normal;font-size:medium;line-height:normal;font-family:sans-serif;font-variant-ligatures:normal;font-variant-position:normal;font-variant-caps:normal;font-variant-numeric:normal;font-variant-alternates:normal;font-feature-settings:normal;text-indent:0;text-align:start;text-decoration:none;text-decoration-line:none;text-decoration-style:solid;text-decoration-color:#000000;letter-spacing:normal;word-spacing:normal;text-transform:none;writing-mode:lr-tb;direction:ltr;text-orientation:mixed;dominant-baseline:auto;baseline-shift:baseline;text-anchor:start;white-space:normal;shape-padding:0;clip-rule:nonzero;display:inline;overflow:visible;visibility:visible;opacity:1;isolation:auto;mix-blend-mode:normal;color-interpolation:sRGB;color-interpolation-filters:linearRGB;solid-color:#000000;solid-opacity:1;vector-effect:none;fill:#000000;fill-opacity:1;fill-rule:nonzero;stroke:none;stroke-width:0.529167;stroke-linecap:square;stroke-linejoin:round;stroke-miterlimit:4;stroke-dasharray:none;stroke-dashoffset:0;stroke-opacity:1;color-rendering:auto;image-rendering:auto;shape-rendering:auto;text-rendering:auto;enable-background:accumulate" />
    <text
       xml:space="preserve"
       style="font-style:normal;font-variant:normal;font-weight:bold;font-stretch:normal;font-size:2.82223px;line-height:1.25;font-family:sans-serif;-inkscape-font-specification:'sans-serif Bold';letter-spacing:0px;word-spacing:0px;fill:#000000;fill-opacity:1;stroke:none;stroke-width:0.264583"
       x="70.733147"
       y="-6.4308286"
       id="text84"><tspan
         sodipodi:role="line"
         id="tspan82"
         x="70.733147"
         y="-6.4308286"
         style="font-style:normal;font-variant:normal;font-weight:bold;font-stretch:normal;font-size:4.23333px;font-family:FreeMono;-inkscape-font-specification:'FreeMono Bold';stroke-width:0.264583">R</tspan></text>
  </g>
  <g
     inkscape:groupmode="layer"
     id="state"
     inkscape:label="state"
     style="display:inline"
     sodipodi:insensitive="true">
    <path
       style="fill:#000000;fill-opacity:1;stroke:none;stroke-width:2;stroke-linecap:round;stroke-linejoin:round;stroke-miterlimit:4;stroke-dasharray:none;stroke-dashoffset:0;stroke-opacity:1"
       d="m 139,18.519531 c -2.216,0 -4,1.784 -4,4 v 6 c 0,2.216 1.784,4 4,4 h 8 c 2.216,0 4,-1.784 4,-4 v -6 c 0,-2.216 -1.784,-4 -4,-4 z m 0,2 h 8 c 1.108,0 2,0.892 2,2 v 6 c 0,1.108 -0.892,2 -2,2 h -8 c -1.108,0 -2,-0.892 -2,-2 v -6 c 0,-1.108 0.892,-2 2,-2 z"
       id="rect1037"
       transform="scale(0.26458333)"
       inkscape:connector-curvature="0" />
    <path
       style="fill:none;stroke:#000000;stroke-width:0.370417;stroke-linecap:butt;stroke-linejoin:miter;stroke-miterlimit:4;stroke-dasharray:none;stroke-opacity:1"
       d="m 36.247916,6.4874914 h 3.175"
       id="path1046"
       inkscape:connector-curvature="0" />
  </g>
  <g
     inkscape:groupmode="layer"
     id="component"
     inkscape:label="component"
     style="display:inline"
     sodipodi:insensitive="true">
    <path
       style="fill:none;stroke:#000000;stroke-width:0.529167;stroke-linecap:butt;stroke-linejoin:round;stroke-miterlimit:4;stroke-dasharray:none;stroke-opacity:1"
       d="m 2.38125,20.510408 10e-8,-0.529166 h 2.9104166 v 2.645833 H 2.38125 v -0.529167"
       id="path1118"
       inkscape:connector-curvature="0"
       sodipodi:nodetypes="cccccc" />
    <rect
       style="opacity:1;fill:#f0f0f0;fill-opacity:0.299488;stroke:#000000;stroke-width:0.370417;stroke-linecap:round;stroke-linejoin:round;stroke-miterlimit:4;stroke-dasharray:none;stroke-dashoffset:0;stroke-opacity:1"
       id="rect1123"
       width="1.5875"
       height="0.52916664"
       x="1.5875"
       y="20.510408" />
    <rect
       style="opacity:1;fill:#f0f0f0;fill-opacity:0.299488;stroke:#000000;stroke-width:0.370417;stroke-linecap:round;stroke-linejoin:round;stroke-miterlimit:4;stroke-dasharray:none;stroke-dashoffset:0;stroke-opacity:1"
       id="rect1125"
       width="1.5875"
       height="0.52916664"
       x="1.5875"
       y="21.568741" />
    <path
       style="fill:none;stroke:#000000;stroke-width:0.529167;stroke-linecap:butt;stroke-linejoin:miter;stroke-miterlimit:4;stroke-dasharray:none;stroke-opacity:1"
       d="m 2.38125,21.039575 v 0.529166"
       id="path1127"
       inkscape:connector-curvature="0" />
  </g>
  <g
     inkscape:groupmode="layer"
     id="artifact"
     inkscape:label="artifact"
     style="display:inline"
     sodipodi:insensitive="true">
    <path
       style="fill:none;stroke:#000000;stroke-width:0.370417;stroke-linecap:butt;stroke-linejoin:round;stroke-miterlimit:4;stroke-dasharray:none;stroke-opacity:1"
       d="m 11.377083,20.6375 h -0.79375 v 1.5875 h 1.5875 v -0.79375 l -0.79375,-0.79375 v 0.79375 h 0.79375"
       id="path1116"
       inkscape:connector-curvature="0" />
    <path
       style="fill:none;stroke:#000000;stroke-width:0.529167;stroke-linecap:butt;stroke-linejoin:round;stroke-miterlimit:4;stroke-dasharray:none;stroke-opacity:1"
       d="m 9.5249997,19.84375 v 3.175 h 3.7041673 v -3.175 z"
       id="path1402" />
  </g>
  <g
     inkscape:groupmode="layer"
     id="node"
     inkscape:label="node"
     style="display:inline"
     sodipodi:insensitive="true">
    <rect
       style="fill:none;fill-opacity:0.5;stroke:#000000;stroke-width:0.529167;stroke-linecap:round;stroke-linejoin:round;stroke-miterlimit:4;stroke-dasharray:none;stroke-opacity:1"
       id="rect1406"
       width="2.3812499"
       height="2.3812499"
       x="17.4625"
       y="20.637499"
       ry="0" />
    <path
       style="display:inline;fill:none;stroke:#000000;stroke-width:0.529167;stroke-linecap:round;stroke-linejoin:round;stroke-miterlimit:4;stroke-dasharray:none;stroke-opacity:1"
       d="m 19.84375,23.018751 1.058333,-1.058334 v -2.38125 H 18.785417 L 17.4625,20.637501"
       id="path1133-1-9"
       inkscape:connector-curvature="0"
       sodipodi:nodetypes="ccccc" />
    <path
       style="display:inline;fill:none;stroke:#000000;stroke-width:0.529167;stroke-linecap:butt;stroke-linejoin:miter;stroke-miterlimit:4;stroke-dasharray:none;stroke-opacity:1"
       d="m 19.84375,20.637501 0.79375,-0.79375"
       id="path1135-2-3"
       inkscape:connector-curvature="0"
       sodipodi:nodetypes="cc" />
  </g>
  <g
     inkscape:groupmode="layer"
     id="device"
     inkscape:label="device"
     style="display:inline"
     sodipodi:insensitive="true">
    <path
       style="fill:none;stroke:#000000;stroke-width:0.529167;stroke-linecap:round;stroke-linejoin:round;stroke-miterlimit:4;stroke-dasharray:none;stroke-opacity:1"
       d="m 27.78125,22.754167 1.058333,-1.058334 v -2.38125 H 26.722917 L 25.4,20.372917"
       id="path1133-1"
       inkscape:connector-curvature="0"
       sodipodi:nodetypes="ccccc" />
    <path
       style="fill:none;stroke:#000000;stroke-width:0.529167;stroke-linecap:butt;stroke-linejoin:miter;stroke-miterlimit:4;stroke-dasharray:none;stroke-opacity:1"
       d="M 27.78125,20.372917 28.575,19.579167"
       id="path1135-2"
       inkscape:connector-curvature="0"
       sodipodi:nodetypes="cc" />
    <rect
       style="opacity:1;fill:#f0f0f0;fill-opacity:0.299488;stroke:#000000;stroke-width:0.370417;stroke-linecap:round;stroke-linejoin:round;stroke-miterlimit:4;stroke-dasharray:none;stroke-dashoffset:0;stroke-opacity:1"
       id="rect1164"
       width="1.322916"
       height="0.5291661"
       x="25.929167"
       y="21.304159" />
    <rect
       style="display:inline;fill:none;fill-opacity:0.5;stroke:#000000;stroke-width:0.529167;stroke-linecap:round;stroke-linejoin:round;stroke-miterlimit:4;stroke-dasharray:none;stroke-opacity:1"
       id="rect1406-0"
       width="2.3812497"
       height="2.3812497"
       x="25.4"
       y="20.372917"
       ry="0" />
  </g>
  <g
     inkscape:groupmode="layer"
     id="action"
     inkscape:label="action"
     style="display:inline"
     sodipodi:insensitive="true">
    <rect
       style="fill:none;fill-opacity:0.5;stroke:#000000;stroke-width:0.529167;stroke-miterlimit:4;stroke-dasharray:none;stroke-opacity:1"
       id="rect1400"
       width="3.7041667"
       height="2.6458333"
       x="1.5874997"
       y="34.395832"
       ry="1.0583347" />
  </g>
  <g
     inkscape:label="view-editor"
     id="view-editor"
     inkscape:groupmode="layer"
     sodipodi:insensitive="true"
     style="display:inline">
    <rect
       rx="0.52916658"
       ry="0.52916646"
       y="-4.2333331"
       x="38.364582"
       height="3.175"
       width="1.3229166"
       id="rect1195"
       style="fill:#000000;fill-opacity:0.5;stroke:none;stroke-width:0.370417;stroke-linejoin:miter;stroke-miterlimit:4;stroke-dasharray:none;stroke-opacity:1" />
    <path
       sodipodi:nodetypes="sccccssssccccss"
       inkscape:connector-curvature="0"
       id="rect1037-3"
       d="m 36.777085,-4.4979488 c -0.586317,0 -1.058334,0.4720166 -1.058334,1.0583333 0.0066,0.8675915 -10e-7,2.6458655 -10e-7,2.6458655 h 4.233335 c 3e-6,-0.8871722 2e-6,-1.6695606 2e-6,-2.6458655 0,-0.5863167 -0.472017,-1.0583333 -1.058334,-1.0583333 z m 0,0.5291666 h 2.116666 c 0.293159,0 0.529167,0.2360084 0.529167,0.5291667 -0.0022,0.7055502 -1e-6,2.1166988 -0.0044,2.1166667 l -3.170601,3.21e-5 c 0,0 -2.2e-5,-1.3822218 -2.2e-5,-2.1166993 0,-0.2931583 0.236008,-0.5291667 0.529167,-0.5291667 z"
       style="display:inline;fill:#000000;fill-opacity:1;stroke:none;stroke-width:0.529167;stroke-linecap:round;stroke-linejoin:round;stroke-miterlimit:4;stroke-dasharray:none;stroke-dashoffset:0;stroke-opacity:1" />
    <path
       sodipodi:nodetypes="cc"
       inkscape:connector-curvature="0"
       id="path1046-6"
       d="m 38.364583,-4.2333333 v 3.175"
       style="display:inline;fill:none;stroke:#000000;stroke-width:0.370417;stroke-linecap:butt;stroke-linejoin:miter;stroke-miterlimit:4;stroke-dasharray:none;stroke-opacity:1" />
  </g>
  <g
     inkscape:groupmode="layer"
     id="property"
     inkscape:label="property"
     style="display:inline"
     sodipodi:insensitive="true">
    <rect
       style="display:inline;fill:none;fill-opacity:1;stroke:#000000;stroke-width:0.529167;stroke-linecap:square;stroke-linejoin:round;stroke-miterlimit:4;stroke-dasharray:none;stroke-opacity:1"
       id="rect4893-7-3"
       width="3.7041667"
       height="3.7041669"
       x="78.052078"
       y="19.314583"
       ry="0" />
    <text
       xml:space="preserve"
       style="font-style:normal;font-variant:normal;font-weight:bold;font-stretch:normal;font-size:4.23333px;line-height:1.25;font-family:FreeMono;-inkscape-font-specification:'FreeMono, Bold';font-variant-ligatures:normal;font-variant-caps:normal;font-variant-numeric:normal;font-variant-east-asian:normal;letter-spacing:0px;word-spacing:0px;display:inline;fill:#000000;fill-opacity:1;stroke:none;stroke-width:0.264583"
       x="78.682823"
       y="22.397989"
       id="text84-8-6"><tspan
         style="stroke-width:0.264583"
         sodipodi:role="line"
         id="tspan456-7"
         x="78.682823"
         y="22.397989">P</tspan></text>
  </g>
  <g
     inkscape:groupmode="layer"
     id="connector"
     inkscape:label="connector"
     style="display:inline"
     sodipodi:insensitive="true">
    <path
       style="fill:none;stroke:#000000;stroke-width:0.529167;stroke-linecap:butt;stroke-linejoin:miter;stroke-miterlimit:4;stroke-dasharray:none;stroke-opacity:1"
       d="M 2.9104167,27.124992 3.96875,26.066658"
       id="path1166"
       inkscape:connector-curvature="0"
       sodipodi:nodetypes="cc" />
    <rect
       style="opacity:1;fill:#f0f0f0;fill-opacity:0.299488;stroke:#000000;stroke-width:0.373062;stroke-linecap:round;stroke-linejoin:round;stroke-miterlimit:4;stroke-dasharray:none;stroke-dashoffset:0;stroke-opacity:1"
       id="rect1168"
       width="1.0583333"
       height="1.0583333"
       x="3.96875"
       y="25.008326" />
    <rect
       y="27.124992"
       x="1.8520833"
       height="1.0583333"
       width="1.0583333"
       id="rect1170"
       style="opacity:1;fill:#f0f0f0;fill-opacity:0.299488;stroke:#000000;stroke-width:0.373062;stroke-linecap:round;stroke-linejoin:round;stroke-miterlimit:4;stroke-dasharray:none;stroke-dashoffset:0;stroke-opacity:1" />
  </g>
  <g
     inkscape:groupmode="layer"
     id="pointer"
     inkscape:label="pointer"
     style="display:inline"
     sodipodi:insensitive="true">
    <path
       style="fill:none;stroke:#000000;stroke-width:0.529167;stroke-linecap:round;stroke-linejoin:miter;stroke-miterlimit:4;stroke-dasharray:none;stroke-opacity:1"
       d="m 3.175,-7.2708417 -0.79375,0.79375 v -2.6458334 l 1.8520833,1.8520834 c -0.3527777,0 -1.0653501,-1.6e-6 -1.0583333,0 l 0.5291667,1.3229166"
       id="path901"
       inkscape:connector-curvature="0"
       sodipodi:nodetypes="cccccc" />
  </g>
  <g
     inkscape:groupmode="layer"
     id="line"
     inkscape:label="line"
     style="display:inline"
     sodipodi:insensitive="true">
    <path
       style="fill:none;stroke:#000000;stroke-width:0.529167;stroke-linecap:round;stroke-linejoin:miter;stroke-miterlimit:4;stroke-dasharray:none;stroke-opacity:1"
       d="M 9.7895832,-6.4770917 12.7,-9.3875084"
       id="path906"
       inkscape:connector-curvature="0" />
  </g>
  <g
     sodipodi:insensitive="true"
     inkscape:groupmode="layer"
     id="box"
     inkscape:label="box"
     style="display:inline">
    <path
       style="fill:none;stroke:#000000;stroke-width:0.529167;stroke-linecap:round;stroke-linejoin:round;stroke-miterlimit:4;stroke-dasharray:none;stroke-opacity:1"
       d="m 17.4625,-9.1229251 v 2.6458333 h 3.704167 v -2.6458333 z"
       id="path908"
       inkscape:connector-curvature="0" />
  </g>
  <g
     inkscape:groupmode="layer"
     id="ellipse"
     inkscape:label="ellipse"
     style="display:inline"
     sodipodi:insensitive="true">
    <ellipse
       style="fill:none;stroke:#000000;stroke-width:0.529167;stroke-linecap:round;stroke-linejoin:round;stroke-miterlimit:4;stroke-dasharray:none;stroke-opacity:1"
       id="path910"
       cx="27.252083"
       cy="-7.81182"
       rx="1.8520833"
       ry="1.8402717" />
  </g>
  <g
     inkscape:groupmode="layer"
     id="use-case"
     inkscape:label="use-case"
     style="display:inline"
     sodipodi:insensitive="true">
    <ellipse
       style="fill:none;fill-opacity:1;stroke:#000000;stroke-width:0.529167;stroke-linecap:square;stroke-linejoin:round;stroke-miterlimit:4;stroke-dasharray:none;stroke-dashoffset:0;stroke-opacity:1"
       id="path1130"
       cx="37.835415"
       cy="21.304157"
       rx="1.8520833"
       ry="1.3229166" />
  </g>
  <g
     inkscape:groupmode="layer"
     id="comment-line"
     inkscape:label="comment-line"
     style="display:inline"
     sodipodi:insensitive="true">
    <path
       style="fill:none;stroke:#000000;stroke-width:0.529167;stroke-linecap:round;stroke-linejoin:miter;stroke-miterlimit:4;stroke-dasharray:0.529167, 1.05833;stroke-dashoffset:0;stroke-opacity:1"
       d="M 9.7895834,-1.4500084 12.7,-4.3604251"
       id="path914"
       inkscape:connector-curvature="0" />
  </g>
  <g
     inkscape:groupmode="layer"
     id="diagram"
     inkscape:label="diagram"
     style="display:inline"
     sodipodi:insensitive="true">
    <rect
       y="-2.508342"
       x="17.4625"
       height="1.852084"
       width="1.3229166"
       id="rect1563"
       style="opacity:1;fill:none;fill-opacity:1;stroke:#000000;stroke-width:0.529167;stroke-linecap:round;stroke-linejoin:round;stroke-miterlimit:4;stroke-dasharray:none;stroke-opacity:1" />
    <path
       sodipodi:nodetypes="ccc"
       inkscape:connector-curvature="0"
       id="path4891"
       d="m 17.991667,-2.7729251 v -0.79375 h 1.5875"
       style="fill:none;stroke:#000000;stroke-width:0.370417;stroke-linecap:square;stroke-linejoin:round;stroke-miterlimit:4;stroke-dasharray:none;stroke-opacity:1" />
    <rect
       style="opacity:1;fill:none;fill-opacity:1;stroke:#000000;stroke-width:0.529167;stroke-linecap:round;stroke-linejoin:round;stroke-miterlimit:4;stroke-dasharray:none;stroke-opacity:1"
       id="rect1566"
       width="1.3229166"
       height="1.8520833"
       x="19.843748"
       y="-4.360425" />
  </g>
  <g
     inkscape:groupmode="layer"
     id="comment"
     inkscape:label="comment"
     style="display:inline"
     sodipodi:insensitive="true">
    <path
       style="fill:none;stroke:#000000;stroke-width:0.529167;stroke-linecap:butt;stroke-linejoin:round;stroke-miterlimit:4;stroke-dasharray:none;stroke-opacity:1"
       d="m 3.96875,-3.8312589 -2.38125,5e-7 v 2.6458329 H 5.291666 V -2.5083421 L 3.96875,-3.8312589 v 1.3229168 h 1.322916"
       id="path4675"
       inkscape:connector-curvature="0"
       sodipodi:nodetypes="cccccccc" />
  </g>
  <g
     sodipodi:insensitive="true"
     inkscape:groupmode="layer"
     id="class"
     inkscape:label="class"
     style="display:inline">
    <rect
       style="fill:none;fill-opacity:1;stroke:#000000;stroke-width:0.529167;stroke-linecap:square;stroke-linejoin:round;stroke-miterlimit:4;stroke-dasharray:none;stroke-opacity:1"
       id="rect4893"
       width="3.7041667"
       height="3.7041669"
       x="1.5875"
       y="4.8999915"
       ry="0" />
    <path
       style="fill:none;stroke:#000000;stroke-width:0.370417;stroke-linecap:butt;stroke-linejoin:miter;stroke-miterlimit:4;stroke-dasharray:none;stroke-opacity:1"
       d="m 1.8520833,6.752075 h 3.175"
       id="path4895"
       inkscape:connector-curvature="0"
       sodipodi:nodetypes="cc" />
    <path
       style="fill:none;stroke:#000000;stroke-width:0.370417;stroke-linecap:butt;stroke-linejoin:miter;stroke-miterlimit:4;stroke-dasharray:none;stroke-opacity:1"
       d="m 1.8520833,7.545825 h 3.175"
       id="path4897"
       inkscape:connector-curvature="0"
       sodipodi:nodetypes="cc" />
  </g>
  <g
     style="display:inline"
     inkscape:label="block"
     id="block"
     inkscape:groupmode="layer">
    <rect
       ry="0"
       y="4.899991"
       x="70.114586"
       height="3.7041669"
       width="3.7041667"
       id="rect4893-7"
       style="display:inline;fill:none;fill-opacity:1;stroke:#000000;stroke-width:0.52916667;stroke-linecap:square;stroke-linejoin:round;stroke-miterlimit:4;stroke-dasharray:none;stroke-opacity:1" />
    <text
       id="text84-8"
       y="7.983397"
       x="70.745331"
       style="font-style:normal;font-variant:normal;font-weight:bold;font-stretch:normal;font-size:4.23333px;line-height:1.25;font-family:FreeMono;-inkscape-font-specification:'FreeMono, Bold';font-variant-ligatures:normal;font-variant-caps:normal;font-variant-numeric:normal;font-variant-east-asian:normal;letter-spacing:0px;word-spacing:0px;display:inline;fill:#000000;fill-opacity:1;stroke:none;stroke-width:0.264583"
       xml:space="preserve"><tspan
         y="7.983397"
         x="70.745331"
         id="tspan456"
         sodipodi:role="line">B</tspan></text>
  </g>
  <g
     inkscape:groupmode="layer"
     id="package"
     inkscape:label="package"
     style="display:inline"
     sodipodi:insensitive="true">
    <rect
       style="fill:none;fill-opacity:1;stroke:#000000;stroke-width:0.529167;stroke-linecap:square;stroke-linejoin:round;stroke-miterlimit:4;stroke-dasharray:none;stroke-opacity:1"
       id="rect4911"
       width="3.7041667"
       height="2.1166666"
       x="9.5249996"
       y="5.9583244" />
    <rect
       style="fill:none;fill-opacity:1;stroke:#000000;stroke-width:0.529167;stroke-linecap:square;stroke-linejoin:round;stroke-miterlimit:4;stroke-dasharray:none;stroke-opacity:1"
       id="rect4913"
       width="2.1166666"
       height="1.0583333"
       x="9.5249996"
       y="4.8999915" />
  </g>
  <g
     inkscape:groupmode="layer"
     id="association"
     inkscape:label="association"
     style="display:inline"
     sodipodi:insensitive="true">
    <path
       style="fill:none;stroke:#000000;stroke-width:0.529167;stroke-linecap:round;stroke-linejoin:round;stroke-miterlimit:4;stroke-dasharray:none;stroke-opacity:1"
       d="M 3.4395833,10.720825 5.2916666,10.191659 4.7624999,12.043742"
       id="path4594"
       inkscape:connector-curvature="0" />
    <path
       style="fill:none;stroke:#000000;stroke-width:0.529167;stroke-linecap:round;stroke-linejoin:round;stroke-miterlimit:4;stroke-dasharray:none;stroke-opacity:1"
       d="M 3.4395833,13.366659 1.5875,13.895825 2.1166666,12.043742"
       id="path4596"
       inkscape:connector-curvature="0" />
    <path
       style="fill:none;stroke:#000000;stroke-width:0.529167;stroke-linecap:butt;stroke-linejoin:miter;stroke-miterlimit:4;stroke-dasharray:none;stroke-opacity:1"
       d="m 1.8520833,13.631242 3.175,-3.175"
       id="path4598"
       inkscape:connector-curvature="0" />
  </g>
  <g
     inkscape:groupmode="layer"
     id="generalization"
     inkscape:label="generalization"
     style="display:inline"
     sodipodi:insensitive="true">
    <path
       style="fill:none;stroke:#000000;stroke-width:0.529167;stroke-linecap:round;stroke-linejoin:round;stroke-miterlimit:4;stroke-dasharray:none;stroke-opacity:1"
       d="m 11.377083,10.191658 -1.058333,1.5875 h 2.116667 z"
       id="path4621"
       inkscape:connector-curvature="0"
       sodipodi:nodetypes="cccc" />
    <path
       style="fill:none;stroke:#000000;stroke-width:0.529167;stroke-linecap:round;stroke-linejoin:miter;stroke-miterlimit:4;stroke-dasharray:none;stroke-opacity:1"
       d="m 11.377083,12.043741 v 1.852083"
       id="path4625"
       inkscape:connector-curvature="0"
       sodipodi:nodetypes="cc" />
  </g>
  <g
     inkscape:groupmode="layer"
     id="implementation"
     inkscape:label="implementation"
     style="display:inline"
     sodipodi:insensitive="true">
    <path
       style="fill:none;stroke:#000000;stroke-width:0.529167;stroke-linecap:round;stroke-linejoin:round;stroke-miterlimit:4;stroke-dasharray:none;stroke-opacity:1"
       d="m 29.104166,6.752075 -1.5875,-1.058333 v 2.116667 z"
       id="path4621-5"
       inkscape:connector-curvature="0"
       sodipodi:nodetypes="cccc" />
    <path
       style="fill:none;stroke:#000000;stroke-width:0.529167;stroke-linecap:round;stroke-linejoin:miter;stroke-miterlimit:4;stroke-dasharray:0.529167, 1.05833;stroke-dashoffset:0;stroke-opacity:1"
       d="M 27.252083,6.752075 H 25.400001"
       id="path4625-9"
       inkscape:connector-curvature="0"
       sodipodi:nodetypes="cc" />
  </g>
  <g
     inkscape:groupmode="layer"
     id="dependency"
     inkscape:label="dependency"
     style="display:inline"
     sodipodi:insensitive="true">
    <path
       style="fill:none;stroke:#000000;stroke-width:0.529167;stroke-linecap:round;stroke-linejoin:round;stroke-miterlimit:4;stroke-dasharray:none;stroke-opacity:1"
       d="M 19.314583,10.720825 21.166666,10.191659 20.6375,12.043742"
       id="path4594-6"
       inkscape:connector-curvature="0" />
    <path
       style="fill:none;stroke:#000000;stroke-width:0.529167;stroke-linecap:round;stroke-linejoin:miter;stroke-miterlimit:4;stroke-dasharray:0.529167, 1.05833;stroke-dashoffset:0;stroke-opacity:1"
       d="m 17.4625,13.895826 3.439583,-3.439584"
       id="path4598-1"
       inkscape:connector-curvature="0"
       sodipodi:nodetypes="cc" />
  </g>
  <g
     inkscape:groupmode="layer"
     id="usage"
     inkscape:label="usage"
     sodipodi:insensitive="true"
     style="display:inline">
    <path
       style="display:inline;fill:none;stroke:#000000;stroke-width:0.529167;stroke-linecap:round;stroke-linejoin:round;stroke-miterlimit:4;stroke-dasharray:none;stroke-opacity:1"
       d="m 27.244363,10.719485 1.852083,-0.529167 -0.529167,1.852084"
       id="path4594-6-3"
       inkscape:connector-curvature="0" />
    <path
       style="display:inline;fill:none;stroke:#000000;stroke-width:0.529167;stroke-linecap:round;stroke-linejoin:miter;stroke-miterlimit:4;stroke-dasharray:0.529167, 1.05833;stroke-dashoffset:0;stroke-opacity:1"
       d="m 25.39228,13.894486 3.439583,-3.439585"
       id="path4598-1-6"
       inkscape:connector-curvature="0"
       sodipodi:nodetypes="cc" />
  </g>
  <g
     inkscape:groupmode="layer"
     id="realization"
     inkscape:label="realization"
     sodipodi:insensitive="true"
     style="display:inline">
    <path
       style="display:inline;fill:none;stroke:#000000;stroke-width:0.529167;stroke-linecap:round;stroke-linejoin:round;stroke-miterlimit:4;stroke-dasharray:none;stroke-opacity:1"
       d="m 29.633333,12.699999 1.852083,-0.529166 -0.529166,1.852083"
       id="path4594-6-7"
       inkscape:connector-curvature="0" />
    <path
       style="display:inline;fill:none;stroke:#000000;stroke-width:0.529167;stroke-linecap:round;stroke-linejoin:miter;stroke-miterlimit:4;stroke-dasharray:0.529167, 1.05833;stroke-dashoffset:0;stroke-opacity:1"
       d="m 27.78125,15.875 3.439583,-3.439584"
       id="path4598-1-5"
       inkscape:connector-curvature="0"
       sodipodi:nodetypes="cc" />
  </g>
  <g
     inkscape:groupmode="layer"
     id="include"
     inkscape:label="include"
     style="display:inline"
     sodipodi:insensitive="true">
    <path
       style="color:#000000;font-style:normal;font-variant:normal;font-weight:normal;font-stretch:normal;font-size:medium;line-height:normal;font-family:sans-serif;font-variant-ligatures:normal;font-variant-position:normal;font-variant-caps:normal;font-variant-numeric:normal;font-variant-alternates:normal;font-feature-settings:normal;text-indent:0;text-align:start;text-decoration:none;text-decoration-line:none;text-decoration-style:solid;text-decoration-color:#000000;letter-spacing:normal;word-spacing:normal;text-transform:none;writing-mode:lr-tb;direction:ltr;text-orientation:mixed;dominant-baseline:auto;baseline-shift:baseline;text-anchor:start;white-space:normal;shape-padding:0;clip-rule:nonzero;display:inline;overflow:visible;visibility:visible;opacity:1;isolation:auto;mix-blend-mode:normal;color-interpolation:sRGB;color-interpolation-filters:linearRGB;solid-color:#000000;solid-opacity:1;vector-effect:none;fill:#000000;fill-opacity:1;fill-rule:nonzero;stroke:none;stroke-width:0.529167;stroke-linecap:round;stroke-linejoin:round;stroke-miterlimit:4;stroke-dasharray:none;stroke-dashoffset:0;stroke-opacity:1;color-rendering:auto;image-rendering:auto;shape-rendering:auto;text-rendering:auto;enable-background:accumulate"
       d="m 55.512532,19.165396 a 0.26460979,0.26460979 0 0 0 -0.05859,0.0098 l -1.851562,0.529297 a 0.26492937,0.26492937 0 1 0 0.144531,0.509765 l 1.394531,-0.398437 -0.398437,1.394531 a 0.26492951,0.26492951 0 1 0 0.509766,0.144531 l 0.529296,-1.851562 A 0.26460979,0.26460979 0 0 0 55.512536,19.16543 Z"
       id="path4594-6-2" />
    <text
       id="text530"
       y="23.4016"
       x="54.331268"
       style="font-style:normal;font-variant:normal;font-weight:bold;font-stretch:normal;font-size:2.82223px;line-height:1.25;font-family:FreeMono;-inkscape-font-specification:'FreeMono Bold';letter-spacing:0px;word-spacing:0px;fill:#000000;fill-opacity:1;stroke:none;stroke-width:0.264583"
       xml:space="preserve"><tspan
         style="font-style:normal;font-variant:normal;font-weight:bold;font-stretch:normal;font-size:2.82223px;font-family:FreeMono;-inkscape-font-specification:'FreeMono Bold';stroke-width:0.264583"
         y="23.4016"
         x="54.331268"
         id="tspan528"
         sodipodi:role="line">I</tspan></text>
    <path
       sodipodi:nodetypes="cc"
       inkscape:connector-curvature="0"
       id="path4598-1-2-8"
       d="m 51.858333,23.148019 3.439583,-3.439584"
       style="display:inline;fill:none;stroke:#000000;stroke-width:0.529167;stroke-linecap:round;stroke-linejoin:miter;stroke-miterlimit:4;stroke-dasharray:0.529167, 1.05833;stroke-dashoffset:0;stroke-opacity:1" />
  </g>
  <g
     inkscape:groupmode="layer"
     id="extend"
     inkscape:label="extend"
     style="display:inline"
     sodipodi:insensitive="true">
    <path
       style="fill:none;stroke:#000000;stroke-width:0.529167;stroke-linecap:round;stroke-linejoin:round;stroke-miterlimit:4;stroke-dasharray:none;stroke-opacity:1"
       d="m 61.647916,19.981241 1.852083,-0.529166 -0.529166,1.852083"
       id="path4594-6-1"
       inkscape:connector-curvature="0" />
    <path
       style="fill:none;stroke:#000000;stroke-width:0.529167;stroke-linecap:round;stroke-linejoin:miter;stroke-miterlimit:4;stroke-dasharray:0.529167, 1.05833;stroke-dashoffset:0;stroke-opacity:1"
       d="m 59.795833,23.156242 3.439583,-3.439584"
       id="path4598-1-2"
       inkscape:connector-curvature="0"
       sodipodi:nodetypes="cc" />
    <text
       id="text576"
       y="23.411301"
       x="62.208683"
       style="font-style:normal;font-variant:normal;font-weight:bold;font-stretch:normal;font-size:2.82223px;line-height:1.25;font-family:FreeMono;-inkscape-font-specification:'FreeMono Bold';letter-spacing:0px;word-spacing:0px;fill:#000000;fill-opacity:1;stroke:none;stroke-width:0.264583"
       xml:space="preserve"><tspan
         style="font-style:normal;font-variant:normal;font-weight:bold;font-stretch:normal;font-size:2.82223px;font-family:FreeMono;-inkscape-font-specification:'FreeMono Bold';stroke-width:0.264583"
         y="23.411301"
         x="62.208683"
         id="tspan574"
         sodipodi:role="line">E</tspan></text>
  </g>
  <g
     inkscape:groupmode="layer"
     id="interface"
     inkscape:label="interface"
     style="display:inline"
     sodipodi:insensitive="true">
    <circle
       id="path3783"
       cx="18.530281"
       cy="6.7438068"
       style="fill:none;stroke:#000000;stroke-width:0.529167;stroke-miterlimit:4;stroke-dasharray:none;stroke-opacity:1"
       r="1.0583333" />
    <path
       style="fill:none;stroke:#000000;stroke-width:0.529167;stroke-linecap:round;stroke-linejoin:miter;stroke-miterlimit:4;stroke-dasharray:none;stroke-opacity:1"
       d="m 19.84375,6.752075 h 1.322916"
       id="path4590"
       inkscape:connector-curvature="0" />
  </g>
  <g
     inkscape:groupmode="layer"
     id="initial-node"
     inkscape:label="initial-node"
     style="display:inline"
     sodipodi:insensitive="true">
    <ellipse
       style="opacity:1;fill:#000000;fill-opacity:1;stroke:none;stroke-width:0;stroke-linecap:round;stroke-linejoin:round;stroke-miterlimit:4;stroke-dasharray:none;stroke-dashoffset:0;stroke-opacity:1"
       id="path1183"
       cx="11.377083"
       cy="35.856239"
       rx="1.5874995"
       ry="1.5874976" />
  </g>
  <g
     inkscape:groupmode="layer"
     id="execution-specification"
     inkscape:label="execution-specification"
     style="display:inline"
     sodipodi:insensitive="true">
    <path
       style="fill:none;stroke:#000000;stroke-width:0.370417;stroke-linecap:round;stroke-linejoin:miter;stroke-miterlimit:4;stroke-dasharray:none;stroke-opacity:1"
       d="m 61.647917,-6.6659362 v 0.7937501"
       id="path1267-3"
       inkscape:connector-curvature="0" />
    <path
       style="fill:none;stroke:#000000;stroke-width:0.370417;stroke-linecap:round;stroke-linejoin:miter;stroke-miterlimit:4;stroke-dasharray:none;stroke-opacity:1"
       d="m 61.647917,-9.7294768 v 0.7937496"
       id="path1267-6"
       inkscape:connector-curvature="0" />
    <rect
       style="opacity:1;fill:none;fill-opacity:1;stroke:#000000;stroke-width:0.529167;stroke-linecap:round;stroke-linejoin:round;stroke-miterlimit:4;stroke-dasharray:none;stroke-dashoffset:0;stroke-opacity:1"
       id="rect1263-5"
       width="1.5874989"
       height="2.116667"
       x="60.854168"
       y="-8.8583422" />
  </g>
  <g
     inkscape:groupmode="layer"
     id="behavior-execution-specification"
     inkscape:label="behavior-execution-specification"
     style="display:inline"
     sodipodi:insensitive="true">
    <path
       style="fill:none;stroke:#000000;stroke-width:0.370417;stroke-linecap:round;stroke-linejoin:miter;stroke-miterlimit:4;stroke-dasharray:none;stroke-opacity:1"
       d="m 61.643287,-1.3229167 v 0.79375013"
       id="path1186"
       inkscape:connector-curvature="0" />
    <path
       style="fill:none;stroke:#000000;stroke-width:0.370417;stroke-linecap:round;stroke-linejoin:miter;stroke-miterlimit:4;stroke-dasharray:none;stroke-opacity:1"
       d="m 61.643287,-4.3864573 v 0.7937496"
       id="path1188"
       inkscape:connector-curvature="0" />
    <rect
       style="opacity:1;fill:none;fill-opacity:1;stroke:#000000;stroke-width:0.529167;stroke-linecap:round;stroke-linejoin:round;stroke-miterlimit:4;stroke-dasharray:none;stroke-dashoffset:0;stroke-opacity:1"
       id="rect1190"
       width="1.5874989"
       height="2.116667"
       x="60.849541"
       y="-3.5153227" />
  </g>
  <g
     inkscape:groupmode="layer"
     id="lifeline"
     inkscape:label="lifeline"
     style="display:inline"
     sodipodi:insensitive="true">
    <rect
       style="opacity:1;fill:none;fill-opacity:1;stroke:#000000;stroke-width:0.529167;stroke-linecap:round;stroke-linejoin:round;stroke-miterlimit:4;stroke-dasharray:none;stroke-dashoffset:0;stroke-opacity:1"
       id="rect1263"
       width="2.6458333"
       height="1.3229166"
       x="36.512501"
       y="-9.652092" />
    <path
       style="fill:none;stroke:#000000;stroke-width:0.529167;stroke-linecap:round;stroke-linejoin:miter;stroke-miterlimit:4;stroke-dasharray:none;stroke-opacity:1"
       d="m 37.835416,-8.329175 c 0,0.79375 0,0.79375 0,0.79375"
       id="path1265"
       inkscape:connector-curvature="0" />
    <path
       style="fill:none;stroke:#000000;stroke-width:0.529167;stroke-linecap:round;stroke-linejoin:miter;stroke-miterlimit:4;stroke-dasharray:none;stroke-opacity:1"
       d="m 37.835416,-6.7416751 v 0.79375"
       id="path1267"
       inkscape:connector-curvature="0" />
  </g>
  <g
     inkscape:groupmode="layer"
     id="activity-final-node"
     inkscape:label="activity-final-node"
     style="display:inline"
     sodipodi:insensitive="true">
    <circle
       style="opacity:1;fill:none;fill-opacity:1;stroke:#000000;stroke-width:0.529167;stroke-linecap:round;stroke-linejoin:round;stroke-miterlimit:4;stroke-dasharray:none;stroke-dashoffset:0;stroke-opacity:1"
       id="path1192"
       cx="19.314583"
       cy="35.856239"
       r="1.5875" />
    <circle
       style="opacity:1;fill:#000000;fill-opacity:1;stroke:none;stroke-width:0.529167;stroke-linecap:round;stroke-linejoin:round;stroke-miterlimit:4;stroke-dasharray:none;stroke-dashoffset:0;stroke-opacity:1"
       id="path1194"
       cx="19.314583"
       cy="35.856239"
       r="0.79374999" />
  </g>
  <g
     inkscape:groupmode="layer"
     id="flow-final-node"
     inkscape:label="flow-final-node"
     style="display:inline"
     sodipodi:insensitive="true">
    <circle
       style="opacity:1;fill:none;fill-opacity:1;stroke:#000000;stroke-width:0.529167;stroke-linecap:round;stroke-linejoin:round;stroke-miterlimit:4;stroke-dasharray:none;stroke-dashoffset:0;stroke-opacity:1"
       id="path1192-9"
       cx="27.238401"
       cy="35.862202"
       r="1.5875" />
    <path
       style="fill:none;stroke:#000000;stroke-width:0.529167;stroke-linecap:butt;stroke-linejoin:miter;stroke-miterlimit:4;stroke-dasharray:none;stroke-opacity:1"
       d="m 26.19375,36.914574 2.116666,-2.116667"
       id="path1213"
       inkscape:connector-curvature="0" />
    <path
       style="fill:none;stroke:#000000;stroke-width:0.529167;stroke-linecap:butt;stroke-linejoin:miter;stroke-miterlimit:4;stroke-dasharray:none;stroke-opacity:1"
       d="m 26.19375,34.797907 2.116666,2.116667"
       id="path1215"
       inkscape:connector-curvature="0" />
  </g>
  <g
     inkscape:groupmode="layer"
     id="decision-node"
     inkscape:label="decision-node"
     style="display:inline"
     sodipodi:insensitive="true">
    <path
       style="fill:none;stroke:#000000;stroke-width:0.529167;stroke-linecap:butt;stroke-linejoin:round;stroke-miterlimit:4;stroke-dasharray:none;stroke-opacity:1"
       d="M 3.4395833,39.295824 2.1166666,41.147907 3.4395833,42.99999 4.7624999,41.147907 Z"
       id="path1218"
       inkscape:connector-curvature="0" />
  </g>
  <g
     inkscape:groupmode="layer"
     id="fork-node"
     inkscape:label="fork-node"
     style="display:inline"
     sodipodi:insensitive="true">
    <rect
       style="opacity:1;fill:none;fill-opacity:1;stroke:#000000;stroke-width:0.529167;stroke-linecap:round;stroke-linejoin:round;stroke-miterlimit:4;stroke-dasharray:none;stroke-dashoffset:0;stroke-opacity:1"
       id="rect1223"
       width="0.5291664"
       height="3.7041674"
       x="11.1125"
       y="39.295826"
       ry="0" />
    <path
       style="fill:none;stroke:#000000;stroke-width:0.264583px;stroke-linecap:butt;stroke-linejoin:miter;stroke-opacity:1"
       d="m 9.525,41.010417 h 1.322919 z"
       id="path1214" />
    <path
       style="fill:none;stroke:#000000;stroke-width:0.264583px;stroke-linecap:butt;stroke-linejoin:miter;stroke-opacity:1"
       d="m 11.90625,39.6875 h 1.322917 z"
       id="path1216" />
    <path
       style="fill:none;stroke:#000000;stroke-width:0.264583px;stroke-linecap:butt;stroke-linejoin:miter;stroke-opacity:1"
       d="M 13.229167,42.333333 Z"
       id="path1219" />
    <path
       style="fill:none;stroke:#000000;stroke-width:0.264583px;stroke-linecap:butt;stroke-linejoin:miter;stroke-opacity:1"
       d="m 11.90625,42.333333 h 1.322917 z"
       id="path1221" />
  </g>
  <g
     inkscape:groupmode="layer"
     id="join-node"
     inkscape:label="join-node"
     style="display:inline"
     sodipodi:insensitive="true">
    <rect
       style="opacity:1;fill:none;fill-opacity:1;stroke:#000000;stroke-width:0.529167;stroke-linecap:round;stroke-linejoin:round;stroke-miterlimit:4;stroke-dasharray:none;stroke-dashoffset:0;stroke-opacity:1"
       id="rect1196"
       width="0.5291664"
       height="3.7041674"
       x="26.982782"
       y="44.629536"
       ry="0" />
    <path
       style="fill:none;stroke:#000000;stroke-width:0.264583px;stroke-linecap:butt;stroke-linejoin:miter;stroke-opacity:1"
       d="m 25.4,44.979167 h 1.322917 z"
       id="path1200" />
    <path
       style="fill:none;stroke:#000000;stroke-width:0.264583px;stroke-linecap:butt;stroke-linejoin:miter;stroke-opacity:1"
       d="m 25.4,47.625 h 1.322917 z"
       id="path1202" />
    <path
       style="fill:none;stroke:#000000;stroke-width:0.264583px;stroke-linecap:butt;stroke-linejoin:miter;stroke-opacity:1"
       d="M 29.104166,46.302083 Z"
       id="path1204" />
    <path
       style="fill:none;stroke:#000000;stroke-width:0.264583px;stroke-linecap:butt;stroke-linejoin:miter;stroke-opacity:1"
       d="m 27.78125,46.302083 h 1.322916 z"
       id="path1207" />
    <path
       style="fill:none;stroke:#000000;stroke-width:0.264583px;stroke-linecap:butt;stroke-linejoin:miter;stroke-opacity:1"
       d="M 10.583333,41.010416 Z"
       id="path1209" />
  </g>
  <g
     inkscape:groupmode="layer"
     id="activity"
     inkscape:label="activity"
     sodipodi:insensitive="true"
     style="display:inline">
    <rect
       style="display:inline;fill:none;stroke:#000000;stroke-width:0.529167;stroke-linecap:round;stroke-linejoin:round;stroke-miterlimit:4;stroke-dasharray:none;stroke-dashoffset:0;stroke-opacity:1"
       id="rect1031-6"
       width="3.7041667"
       height="3.7041667"
       x="1.5875"
       y="51.858334" />
    <rect
       style="fill:none;fill-opacity:0.5;stroke:#000000;stroke-width:0.370417;stroke-opacity:1"
       id="rect1312-5"
       width="2.1166663"
       height="1.0583322"
       x="2.3812499"
       y="53.445835"
       ry="0.39687499" />
    <path
       style="display:inline;fill:none;stroke:#000000;stroke-width:0.370417;stroke-linecap:butt;stroke-linejoin:miter;stroke-miterlimit:4;stroke-dasharray:none;stroke-opacity:1"
       d="M 1.852084,52.652083 H 3.175 l 0.261335,-0.261335 0.0032,-0.267832"
       id="path1035-7-2-2"
       inkscape:connector-curvature="0"
       sodipodi:nodetypes="cccc" />
  </g>
  <g
     inkscape:groupmode="layer"
     id="state-machine"
     inkscape:label="state-machine"
     sodipodi:insensitive="true"
     style="display:inline">
    <rect
       style="display:inline;fill:none;stroke:#000000;stroke-width:0.529167;stroke-linecap:round;stroke-linejoin:round;stroke-miterlimit:4;stroke-dasharray:none;stroke-dashoffset:0;stroke-opacity:1"
       id="rect1031-6-6"
       width="3.7041667"
       height="3.7041667"
       x="43.920834"
       y="10.054167" />
    <path
       style="display:inline;fill:none;stroke:#000000;stroke-width:0.370417;stroke-linecap:butt;stroke-linejoin:miter;stroke-miterlimit:4;stroke-dasharray:none;stroke-opacity:1"
       d="m 44.185417,10.847917 h 1.322916 l 0.261335,-0.261335 0.0032,-0.267832"
       id="path1035-7-2"
       inkscape:connector-curvature="0"
       sodipodi:nodetypes="cccc" />
    <rect
       style="fill:none;fill-opacity:0.5;stroke:#000000;stroke-width:0.370417;stroke-opacity:1"
       id="rect1356"
       width="2.1166658"
       height="1.3229158"
       x="44.714584"
       y="11.641666"
       ry="0.39687499" />
    <path
       style="fill:none;stroke:#000000;stroke-width:0.264583px;stroke-linecap:butt;stroke-linejoin:miter;stroke-opacity:1"
       d="m 44.714583,12.097282 h 2.116666 z"
       id="path1358" />
  </g>
  <g
     inkscape:groupmode="layer"
     id="region"
     inkscape:label="region"
     sodipodi:insensitive="true"
     style="display:inline">
    <path
       style="fill:none;stroke:#000000;stroke-width:0.529167;stroke-linecap:butt;stroke-linejoin:miter;stroke-miterlimit:4;stroke-dasharray:none;stroke-opacity:1"
       d="M 51.858333,10.847917 V 13.49375 Z"
       id="path1361" />
    <path
       style="fill:none;stroke:#000000;stroke-width:0.264583px;stroke-linecap:butt;stroke-linejoin:miter;stroke-opacity:1"
       d="M 52.122916,11.377083 H 55.5625 Z"
       id="path1363"
       sodipodi:nodetypes="ccc" />
    <path
       style="fill:none;stroke:#000000;stroke-width:0.529167;stroke-linecap:butt;stroke-linejoin:miter;stroke-miterlimit:4;stroke-dasharray:none;stroke-opacity:1"
       d="M 55.5625,10.847917 V 13.49375 Z"
       id="path1365" />
    <path
       style="fill:none;stroke:#000000;stroke-width:0.264583px;stroke-linecap:butt;stroke-linejoin:miter;stroke-opacity:1"
       d="M 52.122916,12.964583 H 55.5625 Z"
       id="path1367"
       sodipodi:nodetypes="ccc" />
  </g>
  <g
     inkscape:groupmode="layer"
     id="object-node"
     inkscape:label="object-node"
     style="display:inline"
     sodipodi:insensitive="true">
    <rect
       style="opacity:1;fill:none;fill-opacity:1;stroke:#000000;stroke-width:0.529167;stroke-linecap:round;stroke-linejoin:round;stroke-miterlimit:4;stroke-dasharray:none;stroke-dashoffset:0;stroke-opacity:1"
       id="rect1228"
       width="3.7041667"
       height="1.8520833"
       x="17.4625"
       y="40.089573"
       ry="0.26458254" />
  </g>
  <g
     inkscape:groupmode="layer"
     id="partition"
     inkscape:label="partition"
     style="display:inline"
     sodipodi:insensitive="true">
    <rect
       style="opacity:1;fill:none;fill-opacity:1;stroke:#000000;stroke-width:0.529167;stroke-linecap:round;stroke-linejoin:round;stroke-miterlimit:4;stroke-dasharray:none;stroke-dashoffset:0;stroke-opacity:1"
       id="rect1233"
       width="1.3229166"
       height="3.7041667"
       x="25.664583"
       y="39.295826"
       ry="0.26458254" />
    <rect
       style="opacity:1;fill:none;fill-opacity:1;stroke:#000000;stroke-width:0.529167;stroke-linecap:round;stroke-linejoin:round;stroke-miterlimit:4;stroke-dasharray:none;stroke-dashoffset:0;stroke-opacity:1"
       id="rect1235"
       width="1.3229166"
       height="3.7041667"
       x="27.78125"
       y="39.295826"
       ry="0.26458254" />
  </g>
  <g
     inkscape:groupmode="layer"
     id="control-flow"
     inkscape:label="control-flow"
     style="display:inline"
     sodipodi:insensitive="true">
    <path
       style="fill:none;stroke:#000000;stroke-width:0.529167;stroke-linecap:round;stroke-linejoin:round;stroke-miterlimit:4;stroke-dasharray:none;stroke-opacity:1"
       d="M 3.4395833,45.116658 5.2916664,44.587492 4.7624997,46.439575"
       id="path4594-0"
       inkscape:connector-curvature="0" />
    <path
       style="fill:none;stroke:#000000;stroke-width:0.529167;stroke-linecap:round;stroke-linejoin:miter;stroke-miterlimit:4;stroke-dasharray:none;stroke-dashoffset:0;stroke-opacity:1"
       d="m 1.8520837,48.027076 3.439583,-3.439584"
       id="path4598-1-3"
       inkscape:connector-curvature="0"
       sodipodi:nodetypes="cc" />
  </g>
  <g
     inkscape:groupmode="layer"
     id="message"
     inkscape:label="message"
     style="display:inline"
     sodipodi:insensitive="true">
    <path
       style="fill:none;stroke:#000000;stroke-width:0.529167;stroke-linecap:round;stroke-linejoin:round;stroke-miterlimit:4;stroke-dasharray:none;stroke-opacity:1"
       d="m 46.302083,-8.5937584 1.322916,0.79375 -1.322916,0.79375"
       id="path1019"
       inkscape:connector-curvature="0" />
    <path
       style="fill:none;stroke:#000000;stroke-width:0.529167;stroke-linecap:round;stroke-linejoin:round;stroke-miterlimit:4;stroke-dasharray:none;stroke-opacity:1"
       d="M 47.360416,-7.8000084 H 43.920833"
       id="path1021"
       inkscape:connector-curvature="0" />
    <circle
       style="stroke-width:0.529167;stroke-linecap:round;stroke-linejoin:round;stroke-miterlimit:4;stroke-dasharray:none;stroke-dashoffset:0"
       id="path1025"
       cx="44.185417"
       cy="-7.8000083"
       r="0.52916664" />
  </g>
  <g
     inkscape:groupmode="layer"
     id="transition"
     inkscape:label="transition"
     style="display:inline"
     sodipodi:insensitive="true">
    <path
       style="fill:none;stroke:#000000;stroke-width:0.529167;stroke-linecap:round;stroke-linejoin:round;stroke-miterlimit:4;stroke-dasharray:none;stroke-opacity:1"
       d="m 38.364583,11.249992 1.322916,0.79375 -1.322916,0.79375"
       id="path1019-5"
       inkscape:connector-curvature="0" />
    <path
       style="fill:none;stroke:#000000;stroke-width:0.529167;stroke-linecap:round;stroke-linejoin:round;stroke-miterlimit:4;stroke-dasharray:none;stroke-opacity:1"
       d="M 39.422916,12.043742 H 35.983333"
       id="path1021-6"
       inkscape:connector-curvature="0" />
  </g>
  <g
     inkscape:groupmode="layer"
     id="send-signal-action"
     inkscape:label="send-signal-action"
     style="display:inline;stroke-width:0.529167;stroke-miterlimit:4;stroke-dasharray:none"
     sodipodi:insensitive="true">
    <path
       style="fill:none;stroke:#000000;stroke-width:0.529167;stroke-linecap:butt;stroke-linejoin:round;stroke-miterlimit:4;stroke-dasharray:none;stroke-opacity:1"
       d="m 9.5249999,45.116657 h 2.9104171 l 0.79375,1.322916 -0.79375,1.322917 H 9.5249999 Z"
       id="path1257"
       inkscape:connector-curvature="0" />
  </g>
  <g
     inkscape:groupmode="layer"
     id="accept-event-action"
     inkscape:label="accept-event-action"
     style="display:inline"
     sodipodi:insensitive="true">
    <path
       style="fill:none;stroke:#000000;stroke-width:0.529167;stroke-linecap:butt;stroke-linejoin:round;stroke-miterlimit:4;stroke-dasharray:none;stroke-opacity:1"
       d="m 17.4625,45.116659 0.79375,1.322916 -0.79375,1.322917 h 3.704167 v -2.645834 z"
       id="path1260"
       inkscape:connector-curvature="0"
       sodipodi:nodetypes="cccccc" />
  </g>
  <g
     inkscape:groupmode="layer"
     id="initial-pseudostate"
     inkscape:label="initial-pseudostate"
     style="display:inline"
     sodipodi:insensitive="true">
    <ellipse
       style="opacity:1;fill:#000000;fill-opacity:1;stroke:none;stroke-width:0;stroke-linecap:round;stroke-linejoin:round;stroke-miterlimit:4;stroke-dasharray:none;stroke-dashoffset:0;stroke-opacity:1"
       id="path1183-6"
       cx="45.668976"
       cy="6.7615232"
       rx="1.5874995"
       ry="1.5874976" />
  </g>
  <g
     inkscape:groupmode="layer"
     id="interaction"
     inkscape:label="interaction"
     style="display:inline"
     sodipodi:insensitive="true">
    <rect
       style="fill:none;stroke:#000000;stroke-width:0.529167;stroke-linecap:round;stroke-linejoin:round;stroke-miterlimit:4;stroke-dasharray:none;stroke-dashoffset:0;stroke-opacity:1"
       id="rect1031"
       width="3.7041667"
       height="3.7041667"
       x="51.858334"
       y="-9.7895832" />
    <path
       style="fill:none;stroke:#000000;stroke-width:0.264583px;stroke-linecap:butt;stroke-linejoin:miter;stroke-opacity:1"
       d="m 53.18125,-8.2020834 h 1.058333 v 0.5291667 H 53.18125 Z"
       id="path1287" />
    <path
       style="display:inline;fill:none;stroke:#000000;stroke-width:0.264583px;stroke-linecap:butt;stroke-linejoin:miter;stroke-opacity:1"
       d="m 53.710417,-7.6729167 v 1.0583334 z"
       id="path1289-3"
       sodipodi:nodetypes="ccc" />
    <path
       style="display:inline;fill:none;stroke:#000000;stroke-width:0.370417;stroke-linecap:butt;stroke-linejoin:miter;stroke-miterlimit:4;stroke-dasharray:none;stroke-opacity:1"
       d="m 52.122917,-8.9958334 h 1.322916 l 0.261335,-0.261335 0.0032,-0.267832"
       id="path1035-7-2-2-7"
       inkscape:connector-curvature="0"
       sodipodi:nodetypes="cccc" />
  </g>
  <g
     inkscape:groupmode="layer"
     id="pseudostate"
     inkscape:label="pseudostate"
     style="display:inline"
     sodipodi:insensitive="true">
    <circle
       style="opacity:1;fill:none;fill-opacity:1;stroke:#000000;stroke-width:0.529167;stroke-linecap:round;stroke-linejoin:round;stroke-miterlimit:4;stroke-dasharray:none;stroke-dashoffset:0;stroke-opacity:1"
       id="path1192-7"
       cx="53.723408"
       cy="6.748529"
       r="1.5875" />
    <path
       style="fill:none;stroke:#000000;stroke-width:0.370417;stroke-linecap:square;stroke-linejoin:miter;stroke-miterlimit:4;stroke-dasharray:none;stroke-opacity:1"
       d="M 53.181249,6.2229081 V 7.2812414"
       id="path1083"
       inkscape:connector-curvature="0" />
    <path
       style="fill:none;stroke:#000000;stroke-width:0.370417;stroke-linecap:square;stroke-linejoin:miter;stroke-miterlimit:4;stroke-dasharray:none;stroke-opacity:1"
       d="M 54.239583,6.2229081 V 7.2812414"
       id="path1085"
       inkscape:connector-curvature="0" />
    <path
       style="fill:none;stroke:#000000;stroke-width:0.370417;stroke-linecap:square;stroke-linejoin:miter;stroke-miterlimit:4;stroke-dasharray:none;stroke-opacity:1"
       d="m 53.445833,6.7520748 h 0.529166"
       id="path1087"
       inkscape:connector-curvature="0" />
  </g>
  <g
     inkscape:groupmode="layer"
     id="final-state"
     inkscape:label="final-state"
     style="display:inline"
     sodipodi:insensitive="true">
    <circle
       style="opacity:1;fill:none;fill-opacity:1;stroke:#000000;stroke-width:0.529167;stroke-linecap:round;stroke-linejoin:round;stroke-miterlimit:4;stroke-dasharray:none;stroke-dashoffset:0;stroke-opacity:1"
       id="path1192-5"
       cx="61.669254"
       cy="6.7272611"
       r="1.5875" />
    <circle
       style="opacity:1;fill:#000000;fill-opacity:1;stroke:none;stroke-width:0.529167;stroke-linecap:round;stroke-linejoin:round;stroke-miterlimit:4;stroke-dasharray:none;stroke-dashoffset:0;stroke-opacity:1"
       id="path1194-3"
       cx="61.669254"
       cy="6.7272611"
       r="0.79374999" />
  </g>
  <g
     inkscape:groupmode="layer"
     id="actor"
     inkscape:label="actor"
     style="display:inline"
     sodipodi:insensitive="true">
    <path
       style="fill:none;stroke:#000000;stroke-width:0.529167;stroke-linecap:round;stroke-linejoin:round;stroke-miterlimit:4;stroke-dasharray:none;stroke-opacity:1"
       d="m 44.979166,23.156241 0.79375,-0.79375 0.79375,0.79375 v 0"
       id="path1136"
       inkscape:connector-curvature="0" />
    <path
       style="fill:none;stroke:#000000;stroke-width:0.529167;stroke-linecap:butt;stroke-linejoin:miter;stroke-miterlimit:4;stroke-dasharray:none;stroke-opacity:1"
       d="M 45.772916,22.362491 V 21.039575"
       id="path1138"
       inkscape:connector-curvature="0" />
    <path
       style="fill:none;stroke:#000000;stroke-width:0.529167;stroke-linecap:round;stroke-linejoin:miter;stroke-miterlimit:4;stroke-dasharray:none;stroke-opacity:1"
       d="m 44.714583,21.568742 v 0 h 2.116667"
       id="path1140"
       inkscape:connector-curvature="0"
       sodipodi:nodetypes="ccc" />
    <circle
       style="fill:none;fill-opacity:1;stroke:#000000;stroke-width:0.529167;stroke-linecap:round;stroke-linejoin:round;stroke-miterlimit:4;stroke-dasharray:none;stroke-dashoffset:0;stroke-opacity:1"
       id="path1144"
       cx="45.77858"
       cy="20.251492"
       r="0.79374999" />
  </g>
  <g
     inkscape:groupmode="layer"
     id="import"
     inkscape:label="import"
     style="display:inline"
     sodipodi:insensitive="true">
    <path
       id="path4594-6-2-8"
       d="m 47.590168,39.029719 a 0.26460979,0.26460979 0 0 0 -0.05859,0.0098 l -1.851562,0.529297 a 0.26492936,0.26492936 0 1 0 0.144531,0.509765 l 1.394531,-0.398437 -0.398437,1.394531 a 0.26492951,0.26492951 0 1 0 0.509766,0.144531 l 0.529296,-1.851562 a 0.26460979,0.26460979 0 0 0 -0.269531,-0.337891 z"
       style="color:#000000;font-style:normal;font-variant:normal;font-weight:normal;font-stretch:normal;font-size:medium;line-height:normal;font-family:sans-serif;font-variant-ligatures:normal;font-variant-position:normal;font-variant-caps:normal;font-variant-numeric:normal;font-variant-alternates:normal;font-feature-settings:normal;text-indent:0;text-align:start;text-decoration:none;text-decoration-line:none;text-decoration-style:solid;text-decoration-color:#000000;letter-spacing:normal;word-spacing:normal;text-transform:none;writing-mode:lr-tb;direction:ltr;text-orientation:mixed;dominant-baseline:auto;baseline-shift:baseline;text-anchor:start;white-space:normal;shape-padding:0;clip-rule:nonzero;display:inline;overflow:visible;visibility:visible;opacity:1;isolation:auto;mix-blend-mode:normal;color-interpolation:sRGB;color-interpolation-filters:linearRGB;solid-color:#000000;solid-opacity:1;vector-effect:none;fill:#000000;fill-opacity:1;fill-rule:nonzero;stroke:none;stroke-width:0.529167;stroke-linecap:round;stroke-linejoin:round;stroke-miterlimit:4;stroke-dasharray:none;stroke-dashoffset:0;stroke-opacity:1;color-rendering:auto;image-rendering:auto;shape-rendering:auto;text-rendering:auto;enable-background:accumulate" />
    <text
       xml:space="preserve"
       style="font-style:normal;font-variant:normal;font-weight:bold;font-stretch:normal;font-size:2.82223px;line-height:1.25;font-family:FreeMono;-inkscape-font-specification:'FreeMono Bold';letter-spacing:0px;word-spacing:0px;display:inline;fill:#000000;fill-opacity:1;stroke:none;stroke-width:0.264583"
       x="46.408905"
       y="43.265938"
       id="text530-9"><tspan
         sodipodi:role="line"
         id="tspan528-3"
         x="46.408905"
         y="43.265938"
         style="font-style:normal;font-variant:normal;font-weight:bold;font-stretch:normal;font-size:2.82223px;font-family:FreeMono;-inkscape-font-specification:'FreeMono Bold';stroke-width:0.264583">I</tspan></text>
    <path
       style="display:inline;fill:none;stroke:#000000;stroke-width:0.529167;stroke-linecap:round;stroke-linejoin:miter;stroke-miterlimit:4;stroke-dasharray:0.529167, 1.05833;stroke-dashoffset:0;stroke-opacity:1"
       d="m 43.935969,43.012342 3.439583,-3.439584"
       id="path4598-1-2-8-6"
       inkscape:connector-curvature="0"
       sodipodi:nodetypes="cc" />
  </g>
  <g
     inkscape:groupmode="layer"
     id="profile"
     inkscape:label="profile"
     style="display:inline"
     sodipodi:insensitive="true">
    <rect
       style="fill:none;fill-opacity:1;stroke:#000000;stroke-width:0.529167;stroke-linecap:square;stroke-linejoin:round;stroke-miterlimit:4;stroke-dasharray:none;stroke-opacity:1"
       id="rect4911-7"
       width="3.7041667"
       height="2.1166666"
       x="35.983334"
       y="35.327076" />
    <rect
       style="fill:none;fill-opacity:1;stroke:#000000;stroke-width:0.529167;stroke-linecap:square;stroke-linejoin:round;stroke-miterlimit:4;stroke-dasharray:none;stroke-opacity:1"
       id="rect4913-0"
       width="2.1166666"
       height="1.0583333"
       x="35.983334"
       y="34.268742" />
    <path
       style="fill:none;stroke:#000000;stroke-width:0.264583;stroke-linecap:round;stroke-linejoin:round;stroke-miterlimit:4;stroke-dasharray:none;stroke-opacity:1"
       d="m 37.041666,35.85624 -0.529166,0.529167 0.529166,0.529167"
       id="path1206"
       inkscape:connector-curvature="0" />
    <path
       style="fill:none;stroke:#000000;stroke-width:0.264583;stroke-linecap:round;stroke-linejoin:round;stroke-miterlimit:4;stroke-dasharray:none;stroke-opacity:1"
       d="m 37.570833,35.85624 -0.529167,0.529167 0.529167,0.529167"
       id="path1208"
       inkscape:connector-curvature="0" />
    <path
       style="fill:none;stroke:#000000;stroke-width:0.264583;stroke-linecap:round;stroke-linejoin:round;stroke-miterlimit:4;stroke-dasharray:none;stroke-opacity:1"
       d="m 38.629166,35.85624 0.529167,0.529167 -0.529167,0.529167"
       id="path1210"
       inkscape:connector-curvature="0" />
    <path
       style="fill:none;stroke:#000000;stroke-width:0.264583;stroke-linecap:round;stroke-linejoin:round;stroke-miterlimit:4;stroke-dasharray:none;stroke-opacity:1"
       d="M 38.1,35.85624 38.629166,36.385407 38.1,36.914574"
       id="path1212"
       inkscape:connector-curvature="0" />
  </g>
  <g
     inkscape:groupmode="layer"
     id="metaclass"
     inkscape:label="metaclass"
     style="display:inline"
     sodipodi:insensitive="true">
    <rect
       style="fill:none;fill-opacity:1;stroke:#000000;stroke-width:0.529167;stroke-linecap:square;stroke-linejoin:round;stroke-miterlimit:4;stroke-dasharray:none;stroke-opacity:1"
       id="rect4893-9"
       width="3.7041667"
       height="3.70417"
       x="43.920834"
       y="34.004158"
       ry="0" />
    <path
       style="fill:none;stroke:#000000;stroke-width:0.370417;stroke-linecap:butt;stroke-linejoin:miter;stroke-miterlimit:4;stroke-dasharray:none;stroke-opacity:1"
       d="m 44.185417,36.120825 h 3.175"
       id="path4895-3"
       inkscape:connector-curvature="0"
       sodipodi:nodetypes="cc" />
    <path
       style="fill:none;stroke:#000000;stroke-width:0.370417;stroke-linecap:round;stroke-linejoin:round;stroke-miterlimit:4;stroke-dasharray:none;stroke-opacity:1"
       d="m 45.24375,35.591659 v -1.058333 l 0.529167,0.529166 0.529166,-0.529166 v 1.058333"
       id="path1269"
       inkscape:connector-curvature="0" />
  </g>
  <g
     inkscape:groupmode="layer"
     id="stereotype"
     inkscape:label="stereotype"
     style="display:inline"
     sodipodi:insensitive="true">
    <rect
       style="fill:none;fill-opacity:1;stroke:#000000;stroke-width:0.529167;stroke-linecap:square;stroke-linejoin:round;stroke-miterlimit:4;stroke-dasharray:none;stroke-opacity:1"
       id="rect4893-0"
       width="3.7041664"
       height="3.7041662"
       x="51.858334"
       y="34.004158"
       ry="0" />
    <path
       style="fill:none;stroke:#000000;stroke-width:0.370417;stroke-linecap:butt;stroke-linejoin:miter;stroke-miterlimit:4;stroke-dasharray:none;stroke-opacity:1"
       d="m 52.122917,36.120825 h 3.175"
       id="path4897-2"
       inkscape:connector-curvature="0"
       sodipodi:nodetypes="cc" />
    <path
       style="fill:none;stroke:#000000;stroke-width:0.264583;stroke-linecap:round;stroke-linejoin:round;stroke-miterlimit:4;stroke-dasharray:none;stroke-opacity:1"
       d="m 52.916666,34.533325 -0.529166,0.529167 0.529166,0.529167"
       id="path1206-6"
       inkscape:connector-curvature="0" />
    <path
       style="fill:none;stroke:#000000;stroke-width:0.264583;stroke-linecap:round;stroke-linejoin:round;stroke-miterlimit:4;stroke-dasharray:none;stroke-opacity:1"
       d="m 53.445833,34.533325 -0.529167,0.529167 0.529167,0.529167"
       id="path1208-1"
       inkscape:connector-curvature="0" />
    <path
       style="fill:none;stroke:#000000;stroke-width:0.264583;stroke-linecap:round;stroke-linejoin:round;stroke-miterlimit:4;stroke-dasharray:none;stroke-opacity:1"
       d="m 54.504166,34.533325 0.529167,0.529167 -0.529167,0.529167"
       id="path1210-8"
       inkscape:connector-curvature="0" />
    <path
       style="fill:none;stroke:#000000;stroke-width:0.264583;stroke-linecap:round;stroke-linejoin:round;stroke-miterlimit:4;stroke-dasharray:none;stroke-opacity:1"
       d="M 53.975,34.533325 54.504166,35.062492 53.975,35.591659"
       id="path1212-7"
       inkscape:connector-curvature="0" />
  </g>
  <g
     inkscape:groupmode="layer"
     id="extension"
     inkscape:label="extension"
     style="display:inline"
     sodipodi:insensitive="true">
    <path
       style="color:#000000;font-style:normal;font-variant:normal;font-weight:normal;font-stretch:normal;font-size:medium;line-height:normal;font-family:sans-serif;font-variant-ligatures:normal;font-variant-position:normal;font-variant-caps:normal;font-variant-numeric:normal;font-variant-alternates:normal;font-feature-settings:normal;text-indent:0;text-align:start;text-decoration:none;text-decoration-line:none;text-decoration-style:solid;text-decoration-color:#000000;letter-spacing:normal;word-spacing:normal;text-transform:none;writing-mode:lr-tb;direction:ltr;text-orientation:mixed;dominant-baseline:auto;baseline-shift:baseline;text-anchor:start;white-space:normal;shape-padding:0;clip-rule:nonzero;display:inline;overflow:visible;visibility:visible;opacity:1;isolation:auto;mix-blend-mode:normal;color-interpolation:sRGB;color-interpolation-filters:linearRGB;solid-color:#000000;solid-opacity:1;vector-effect:none;fill:#000000;fill-opacity:1;fill-rule:nonzero;stroke:none;stroke-width:0.529167;stroke-linecap:round;stroke-linejoin:round;stroke-miterlimit:4;stroke-dasharray:none;stroke-dashoffset:0;stroke-opacity:1;color-rendering:auto;image-rendering:auto;shape-rendering:auto;text-rendering:auto;enable-background:accumulate"
       d="m 61.642578,33.740234 c -0.08646,0.0016 -0.166681,0.04537 -0.214844,0.117188 l -1.058593,1.58789 c -0.11581,0.175835 0.01016,0.409933 0.220703,0.410157 h 2.117187 c 0.209665,-0.0018 0.334087,-0.235057 0.21875,-0.410157 l -1.058593,-1.58789 c -0.05009,-0.07469 -0.13469,-0.118834 -0.22461,-0.117188 z"
       id="path4621-9"
       inkscape:connector-curvature="0"
       sodipodi:nodetypes="cccccccc" />
    <path
       style="fill:none;stroke:#000000;stroke-width:0.529167;stroke-linecap:round;stroke-linejoin:miter;stroke-miterlimit:4;stroke-dasharray:none;stroke-opacity:1"
       d="m 61.647917,35.856242 v 1.852083"
       id="path4625-2"
       inkscape:connector-curvature="0"
       sodipodi:nodetypes="cc" />
  </g>
  <g
     inkscape:groupmode="layer"
     id="constraint"
     inkscape:label="constraint"
     sodipodi:insensitive="true"
     style="display:inline">
    <path
       style="fill:none;stroke:#000000;stroke-width:0.529167;stroke-linecap:butt;stroke-linejoin:miter;stroke-miterlimit:4;stroke-dasharray:none;stroke-opacity:1"
       d="m 37.041666,52.122916 h -1.058333 v 3.175 h 1.058333"
       id="path1268" />
    <path
       style="fill:none;stroke:#000000;stroke-width:0.529167;stroke-linecap:butt;stroke-linejoin:miter;stroke-miterlimit:4;stroke-dasharray:none;stroke-opacity:1"
       d="M 38.629166,52.122916 H 39.6875 v 3.175 h -1.058334"
       id="path1270" />
  </g>
  <g
     inkscape:groupmode="layer"
     id="new-diagram"
     inkscape:label="new-diagram"
     style="display:inline"
     sodipodi:insensitive="true">
    <rect
       y="-2.5083418"
       x="25.400002"
       height="1.8520839"
       width="1.3229166"
       id="rect1563-3"
       style="opacity:1;fill:none;fill-opacity:1;stroke:#000000;stroke-width:0.529167;stroke-linecap:round;stroke-linejoin:round;stroke-miterlimit:4;stroke-dasharray:none;stroke-opacity:1" />
    <path
       sodipodi:nodetypes="ccc"
       inkscape:connector-curvature="0"
       id="path4891-6"
       d="m 25.929168,-2.772925 v -0.79375 h 1.5875"
       style="fill:none;stroke:#000000;stroke-width:0.370417;stroke-linecap:square;stroke-linejoin:round;stroke-miterlimit:4;stroke-dasharray:none;stroke-opacity:1" />
    <rect
       style="opacity:1;fill:none;fill-opacity:1;stroke:#000000;stroke-width:0.529167;stroke-linecap:round;stroke-linejoin:round;stroke-miterlimit:4;stroke-dasharray:none;stroke-opacity:1"
       id="rect1566-7"
       width="1.3229166"
       height="1.8520833"
       x="27.78125"
       y="-4.360425" />
    <path
       inkscape:connector-curvature="0"
       id="path7307"
       d="m 28.310417,-1.9783284 v 0.52832 h -0.529166 v 0.52829352 h 0.529166 v 0.5282936 h 0.529167 v -0.5282936 h 0.529167 V -1.4500084 h -0.529167 v -0.52832 z"
       style="display:inline;fill-opacity:1;stroke:none;stroke-width:0.264583;enable-background:new" />
  </g>
  <g
     inkscape:groupmode="layer"
     id="c4-person"
     inkscape:label="c4-person">
    <rect
       style="fill:none;stroke:#000000;stroke-width:0.529167;stroke-linecap:round;stroke-linejoin:round;stroke-miterlimit:4;stroke-dasharray:none;stroke-opacity:1"
       id="rect427"
       width="3.7041705"
       height="2.1166666"
       x="103.45208"
       y="-7.9375"
       ry="0.52916664" />
    <circle
       style="fill:none;stroke:#000000;stroke-width:0.529167;stroke-linecap:round;stroke-linejoin:round;stroke-miterlimit:4;stroke-dasharray:none;stroke-opacity:1"
       id="path1252"
       cx="105.30659"
       cy="-8.6221504"
       r="0.92604166" />
    <path
       style="fill:none;stroke:#000000;stroke-width:0.264583px;stroke-linecap:butt;stroke-linejoin:miter;stroke-opacity:1"
       d="m 104.51042,-6.8791666 v 0.79375"
       id="path1258" />
    <path
       style="fill:none;stroke:#000000;stroke-width:0.264583px;stroke-linecap:butt;stroke-linejoin:miter;stroke-opacity:1"
       d="m 106.09792,-6.8791666 v 0.79375"
       id="path1261" />
  </g>
  <g
     inkscape:groupmode="layer"
     id="c4-software-system"
     inkscape:label="c4-software-system">
    <rect
       style="fill:none;stroke:#000000;stroke-width:0.52916698;stroke-linecap:round;stroke-linejoin:round;stroke-miterlimit:4;stroke-dasharray:1.05833397, 1.05833397000000007;stroke-opacity:1;stroke-dashoffset:0"
       id="rect1264"
       width="3.7041667"
       height="3.7041667"
       x="111.38958"
       y="-9.5249996"
       ry="0" />
    <text
       id="text84-8-3"
       y="-6.4537406"
       x="112.02451"
       style="font-style:normal;font-variant:normal;font-weight:bold;font-stretch:normal;font-size:4.23333px;line-height:1.25;font-family:FreeMono;-inkscape-font-specification:'FreeMono, Bold';font-variant-ligatures:normal;font-variant-caps:normal;font-variant-numeric:normal;font-variant-east-asian:normal;letter-spacing:0px;word-spacing:0px;display:inline;fill:#000000;fill-opacity:1;stroke:none;stroke-width:0.264583"
       xml:space="preserve"><tspan
         y="-6.4537406"
         x="112.02451"
         id="tspan456-6"
         sodipodi:role="line">S</tspan></text>
    <text
       xml:space="preserve"
       style="font-style:normal;font-weight:normal;font-size:10.5833px;line-height:1.25;font-family:sans-serif;letter-spacing:0px;word-spacing:0px;fill:#000000;fill-opacity:1;stroke:none;stroke-width:0.264583"
       x="117.475"
       y="-8.7312498"
       id="text1294"><tspan
         sodipodi:role="line"
         id="tspan1292"
         x="117.475"
         y="-8.7312498"
         style="stroke-width:0.264583" /></text>
  </g>
  <g
     inkscape:groupmode="layer"
     id="c4-container"
     inkscape:label="c4-container">
    <rect
       style="fill:none;stroke:#000000;stroke-width:0.52916698;stroke-linecap:round;stroke-linejoin:round;stroke-miterlimit:4;stroke-dasharray:none;stroke-dashoffset:0;stroke-opacity:1"
       id="rect1264-7"
       width="3.7041667"
       height="3.7041667"
       x="119.32708"
       y="-9.5249996"
       ry="0" />
    <text
       id="text84-8-3-5"
       y="-7.0118608"
       x="119.74239"
       style="font-style:normal;font-variant:normal;font-weight:bold;font-stretch:normal;font-size:2.46944px;line-height:1.25;font-family:FreeMono;-inkscape-font-specification:'FreeMono, Bold';font-variant-ligatures:normal;font-variant-caps:normal;font-variant-numeric:normal;font-variant-east-asian:normal;letter-spacing:0px;word-spacing:0px;display:inline;fill:#000000;fill-opacity:1;stroke:none;stroke-width:0.264583"
       xml:space="preserve"><tspan
         y="-7.0118608"
         x="119.74239"
         id="tspan456-6-3"
         sodipodi:role="line"
         style="font-style:normal;font-variant:normal;font-weight:bold;font-stretch:normal;font-size:2.46944px;font-family:FreeMono;-inkscape-font-specification:'FreeMono, Bold';font-variant-ligatures:normal;font-variant-caps:normal;font-variant-numeric:normal;font-variant-east-asian:normal">CT</tspan></text>
  </g>
  <g
     inkscape:groupmode="layer"
     id="c4-component"
     inkscape:label="c4-component">
    <rect
       style="fill:none;stroke:#000000;stroke-width:0.529167;stroke-linecap:round;stroke-linejoin:round;stroke-miterlimit:4;stroke-dasharray:none;stroke-dashoffset:0;stroke-opacity:1"
       id="rect1264-7-9"
       width="3.7041667"
       height="3.7041667"
       x="127.26458"
       y="-9.5249996"
       ry="0" />
    <text
       id="text84-8-3-5-4"
       y="-7.0118613"
       x="127.6799"
       style="font-style:normal;font-variant:normal;font-weight:bold;font-stretch:normal;font-size:2.46944px;line-height:1.25;font-family:FreeMono;-inkscape-font-specification:'FreeMono, Bold';font-variant-ligatures:normal;font-variant-caps:normal;font-variant-numeric:normal;font-variant-east-asian:normal;letter-spacing:0px;word-spacing:0px;display:inline;fill:#000000;fill-opacity:1;stroke:none;stroke-width:0.264583"
       xml:space="preserve"><tspan
         y="-7.0118613"
         x="127.6799"
         id="tspan456-6-3-8"
         sodipodi:role="line"
         style="font-style:normal;font-variant:normal;font-weight:bold;font-stretch:normal;font-size:2.46944px;font-family:FreeMono;-inkscape-font-specification:'FreeMono, Bold';font-variant-ligatures:normal;font-variant-caps:normal;font-variant-numeric:normal;font-variant-east-asian:normal">CP</tspan></text>
  </g>
  <g
     inkscape:groupmode="layer"
     id="c4-container-database"
     inkscape:label="c4-container-database">
    <ellipse
       style="fill:none;stroke:#000000;stroke-width:0.532917;stroke-linecap:round;stroke-linejoin:round;stroke-miterlimit:4;stroke-dasharray:none;stroke-dashoffset:0;stroke-opacity:1"
       id="path1355"
       ry="0.79187459"
       rx="1.8457534"
       cy="-3.4343085"
       cx="105.30788" />
    <path
       style="fill:none;stroke:#000000;stroke-width:0.529167;stroke-linecap:butt;stroke-linejoin:miter;stroke-miterlimit:4;stroke-dasharray:none;stroke-opacity:1"
       d="m 103.45208,-3.4395833 0,2.38125 c 1e-5,0.26458326 1.05834,0.52916663 1.85209,0.52916663 0.79375,0 1.85208,-0.26458337 1.85208,-0.52916663 l 0,-2.38125"
       id="path1360"
       sodipodi:nodetypes="ccccc" />
  </g>
</svg><|MERGE_RESOLUTION|>--- conflicted
+++ resolved
@@ -59,19 +59,11 @@
      borderopacity="1.0"
      inkscape:pageopacity="0.0"
      inkscape:pageshadow="2"
-<<<<<<< HEAD
-     inkscape:zoom="22.014226"
-     inkscape:cx="395.24325"
-     inkscape:cy="-11.145895"
-     inkscape:document-units="px"
-     inkscape:current-layer="c4-container-database"
-=======
      inkscape:zoom="5.5035565"
      inkscape:cx="303.86588"
      inkscape:cy="155.53198"
      inkscape:document-units="px"
      inkscape:current-layer="xor"
->>>>>>> 6c7eb0ad
      showgrid="true"
      units="px"
      inkscape:window-width="1920"
@@ -1076,82 +1068,6 @@
        id="rect1242-3-5"
        style="display:inline;overflow:visible;visibility:visible;fill:#f0f0f0;fill-opacity:1;fill-rule:nonzero;stroke:none;stroke-width:0.132292;marker:none;enable-background:accumulate" />
     <text
-<<<<<<< HEAD
-       id="text408"
-       y="-11.365278"
-       x="103.18754"
-       style="font-style:normal;font-variant:normal;font-weight:normal;font-stretch:normal;font-size:1.41111px;line-height:1.25;font-family:sans-serif;-inkscape-font-specification:'sans-serif, Normal';font-variant-ligatures:normal;font-variant-caps:normal;font-variant-numeric:normal;text-align:start;letter-spacing:0px;word-spacing:0px;writing-mode:lr-tb;text-anchor:start;display:inline;fill:#000000;fill-opacity:1;stroke:none;stroke-width:0.264583"
-       xml:space="preserve"><tspan
-         style="stroke-width:0.264583"
-         y="-11.365278"
-         x="103.18754"
-         sodipodi:role="line"
-         id="tspan406">C4 Model</tspan></text>
-    <rect
-       inkscape:label="512x512"
-       y="-9.789587"
-       x="103.18754"
-       height="4.2333331"
-       width="4.2333331"
-       id="rect410"
-       style="display:inline;overflow:visible;visibility:visible;fill:#f0f0f0;fill-opacity:1;fill-rule:nonzero;stroke:none;stroke-width:0.132292;marker:none;enable-background:accumulate" />
-    <rect
-       style="display:inline;overflow:visible;visibility:visible;fill:#f0f0f0;fill-opacity:1;fill-rule:nonzero;stroke:none;stroke-width:0.132292;marker:none;enable-background:accumulate"
-       id="rect412"
-       width="4.2333331"
-       height="4.2333331"
-       x="111.12502"
-       y="-9.789587"
-       inkscape:label="512x512" />
-    <rect
-       inkscape:label="512x512"
-       y="-9.789587"
-       x="119.06252"
-       height="4.2333331"
-       width="4.2333331"
-       id="rect414"
-       style="display:inline;overflow:visible;visibility:visible;fill:#f0f0f0;fill-opacity:1;fill-rule:nonzero;stroke:none;stroke-width:0.132292;marker:none;enable-background:accumulate" />
-    <rect
-       style="display:inline;overflow:visible;visibility:visible;fill:#f0f0f0;fill-opacity:1;fill-rule:nonzero;stroke:none;stroke-width:0.132292;marker:none;enable-background:accumulate"
-       id="rect416"
-       width="4.2333331"
-       height="4.2333331"
-       x="126.99995"
-       y="-9.789587"
-       inkscape:label="512x512" />
-    <rect
-       style="display:inline;overflow:visible;visibility:visible;fill:#f0f0f0;fill-opacity:1;fill-rule:nonzero;stroke:none;stroke-width:0.132292;marker:none;enable-background:accumulate"
-       id="rect418"
-       width="4.2333331"
-       height="4.2333331"
-       x="103.18754"
-       y="-4.4979243"
-       inkscape:label="512x512" />
-    <rect
-       inkscape:label="512x512"
-       y="-4.4979167"
-       x="119.06252"
-       height="4.2333331"
-       width="4.2333331"
-       id="rect420"
-       style="display:inline;overflow:visible;visibility:visible;fill:#f0f0f0;fill-opacity:1;fill-rule:nonzero;stroke:none;stroke-width:0.132292;marker:none;enable-background:accumulate" />
-    <rect
-       style="display:inline;overflow:visible;visibility:visible;fill:#f0f0f0;fill-opacity:1;fill-rule:nonzero;stroke:none;stroke-width:0.132292;marker:none;enable-background:accumulate"
-       id="rect422"
-       width="4.2333331"
-       height="4.2333331"
-       x="111.12502"
-       y="-4.4979167"
-       inkscape:label="512x512" />
-    <rect
-       style="display:inline;overflow:visible;visibility:visible;fill:#f0f0f0;fill-opacity:1;fill-rule:nonzero;stroke:none;stroke-width:0.132292;marker:none;enable-background:accumulate"
-       id="rect424"
-       width="4.2333331"
-       height="4.2333331"
-       x="126.99995"
-       y="-4.4979243"
-       inkscape:label="512x512" />
-=======
        xml:space="preserve"
        style="font-style:normal;font-variant:normal;font-weight:normal;font-stretch:normal;font-size:1.41111px;line-height:1.25;font-family:sans-serif;-inkscape-font-specification:'sans-serif, Normal';font-variant-ligatures:normal;font-variant-caps:normal;font-variant-numeric:normal;text-align:start;letter-spacing:0px;word-spacing:0px;writing-mode:lr-tb;text-anchor:start;display:inline;fill:#000000;fill-opacity:1;stroke:none;stroke-width:0.264583"
        x="69.850014"
@@ -1504,7 +1420,81 @@
          style="color:#000000;font-style:normal;font-variant:normal;font-weight:normal;font-stretch:normal;font-size:medium;line-height:normal;font-family:sans-serif;font-variant-ligatures:normal;font-variant-position:normal;font-variant-caps:normal;font-variant-numeric:normal;font-variant-alternates:normal;font-variant-east-asian:normal;font-feature-settings:normal;font-variation-settings:normal;text-indent:0;text-align:start;text-decoration:none;text-decoration-line:none;text-decoration-style:solid;text-decoration-color:#000000;letter-spacing:normal;word-spacing:normal;text-transform:none;writing-mode:lr-tb;direction:ltr;text-orientation:mixed;dominant-baseline:auto;baseline-shift:baseline;text-anchor:start;white-space:normal;shape-padding:0;shape-margin:0;inline-size:0;clip-rule:nonzero;display:inline;overflow:visible;visibility:visible;opacity:1;isolation:auto;mix-blend-mode:normal;color-interpolation:sRGB;color-interpolation-filters:linearRGB;solid-color:#000000;solid-opacity:1;vector-effect:none;fill:#000000;fill-opacity:1;fill-rule:nonzero;stroke:none;stroke-width:0.100285;stroke-linecap:butt;stroke-linejoin:miter;stroke-miterlimit:10;stroke-dasharray:none;stroke-dashoffset:0;stroke-opacity:1;color-rendering:auto;image-rendering:auto;shape-rendering:auto;text-rendering:auto;enable-background:accumulate;stop-color:#000000;stop-opacity:1"
          d="m 42.396034,0.55713887 c 0,4.31100603 0,8.62201173 0,12.93301713 -3.607969,0.623265 -7.095256,1.928571 -10.228951,3.821636 -3.611368,2.174516 -6.753415,5.122442 -9.152573,8.588705 -2.295205,3.304952 -3.912211,7.079698 -4.707058,11.024835 -0.423268,2.074454 -0.616996,4.193952 -0.59647,6.31061 -0.0022,12.254683 -2.77e-4,24.509367 -9.16e-4,36.764051 2.166792,0 4.333582,0 6.500372,0 0,4.698119 0,9.396237 0,14.094357 3.436902,0 6.873803,0 10.310704,0 0,-4.69812 1e-6,-9.396238 0,-14.094357 8.687258,0 17.374514,0 26.061772,0 0,4.698119 0,9.396237 0,14.094357 3.436901,0 6.873802,0 10.310704,0 0,-4.69812 0,-9.396238 0,-14.094357 2.166789,0 4.33358,0 6.500371,0 -5.26e-4,-12.45406 7.88e-4,-24.908141 -0.0028,-37.362188 -0.03013,-4.446347 -1.07028,-8.883843 -3.032874,-12.874574 -1.999252,-4.07951 -4.943175,-7.6912 -8.535791,-10.471963 -3.353582,-2.602624 -7.267294,-4.484061 -11.402198,-5.450548 -0.567627,-0.133246 -1.139125,-0.250178 -1.713617,-0.349794 0,-4.8478505 0,-9.6957012 0,-14.5435516 -3.4369,0 -6.873802,0 -10.310703,0 0,0.5365878 0,1.07317663 0,1.60976447 z M 47.830241,21.804751 c 3.222899,0.03846 6.43654,0.823273 9.305004,2.295718 3.244286,1.657126 6.046704,4.168343 8.044242,7.215206 1.579433,2.396381 2.657443,5.120716 3.143035,7.949514 0.225054,1.286844 0.3196,2.594434 0.308924,3.900256 4.2e-5,9.357342 3.9e-5,18.714694 3.5e-5,28.07204 -14.053397,0 -28.106792,0 -42.160189,0 6.57e-4,-9.53837 -8.41e-4,-19.076762 0.003,-28.615118 0.03503,-3.364549 0.888161,-6.719513 2.483264,-9.683403 1.81876,-3.400911 4.588897,-6.285842 7.915922,-8.237181 2.557829,-1.507803 5.439372,-2.461379 8.391874,-2.776017 0.852276,-0.09315 1.714454,-0.130823 2.564963,-0.121015 z" />
     </g>
->>>>>>> 6c7eb0ad
+    <text
+       id="text408"
+       y="-11.365278"
+       x="103.18754"
+       style="font-style:normal;font-variant:normal;font-weight:normal;font-stretch:normal;font-size:1.41111px;line-height:1.25;font-family:sans-serif;-inkscape-font-specification:'sans-serif, Normal';font-variant-ligatures:normal;font-variant-caps:normal;font-variant-numeric:normal;text-align:start;letter-spacing:0px;word-spacing:0px;writing-mode:lr-tb;text-anchor:start;display:inline;fill:#000000;fill-opacity:1;stroke:none;stroke-width:0.264583"
+       xml:space="preserve"><tspan
+         style="stroke-width:0.264583"
+         y="-11.365278"
+         x="103.18754"
+         sodipodi:role="line"
+         id="tspan406">C4 Model</tspan></text>
+    <rect
+       inkscape:label="512x512"
+       y="-9.789587"
+       x="103.18754"
+       height="4.2333331"
+       width="4.2333331"
+       id="rect410"
+       style="display:inline;overflow:visible;visibility:visible;fill:#f0f0f0;fill-opacity:1;fill-rule:nonzero;stroke:none;stroke-width:0.132292;marker:none;enable-background:accumulate" />
+    <rect
+       style="display:inline;overflow:visible;visibility:visible;fill:#f0f0f0;fill-opacity:1;fill-rule:nonzero;stroke:none;stroke-width:0.132292;marker:none;enable-background:accumulate"
+       id="rect412"
+       width="4.2333331"
+       height="4.2333331"
+       x="111.12502"
+       y="-9.789587"
+       inkscape:label="512x512" />
+    <rect
+       inkscape:label="512x512"
+       y="-9.789587"
+       x="119.06252"
+       height="4.2333331"
+       width="4.2333331"
+       id="rect414"
+       style="display:inline;overflow:visible;visibility:visible;fill:#f0f0f0;fill-opacity:1;fill-rule:nonzero;stroke:none;stroke-width:0.132292;marker:none;enable-background:accumulate" />
+    <rect
+       style="display:inline;overflow:visible;visibility:visible;fill:#f0f0f0;fill-opacity:1;fill-rule:nonzero;stroke:none;stroke-width:0.132292;marker:none;enable-background:accumulate"
+       id="rect416"
+       width="4.2333331"
+       height="4.2333331"
+       x="126.99995"
+       y="-9.789587"
+       inkscape:label="512x512" />
+    <rect
+       style="display:inline;overflow:visible;visibility:visible;fill:#f0f0f0;fill-opacity:1;fill-rule:nonzero;stroke:none;stroke-width:0.132292;marker:none;enable-background:accumulate"
+       id="rect418"
+       width="4.2333331"
+       height="4.2333331"
+       x="103.18754"
+       y="-4.4979243"
+       inkscape:label="512x512" />
+    <rect
+       inkscape:label="512x512"
+       y="-4.4979167"
+       x="119.06252"
+       height="4.2333331"
+       width="4.2333331"
+       id="rect420"
+       style="display:inline;overflow:visible;visibility:visible;fill:#f0f0f0;fill-opacity:1;fill-rule:nonzero;stroke:none;stroke-width:0.132292;marker:none;enable-background:accumulate" />
+    <rect
+       style="display:inline;overflow:visible;visibility:visible;fill:#f0f0f0;fill-opacity:1;fill-rule:nonzero;stroke:none;stroke-width:0.132292;marker:none;enable-background:accumulate"
+       id="rect422"
+       width="4.2333331"
+       height="4.2333331"
+       x="111.12502"
+       y="-4.4979167"
+       inkscape:label="512x512" />
+    <rect
+       style="display:inline;overflow:visible;visibility:visible;fill:#f0f0f0;fill-opacity:1;fill-rule:nonzero;stroke:none;stroke-width:0.132292;marker:none;enable-background:accumulate"
+       id="rect424"
+       width="4.2333331"
+       height="4.2333331"
+       x="126.99995"
+       y="-4.4979243"
+       inkscape:label="512x512" />
   </g>
   <g
      style="display:inline"
