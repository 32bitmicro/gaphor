"""This module contains user interface related code, such as the main screen
and diagram windows."""

from __future__ import annotations
import sys

import gi

gi.require_version("Gtk", "4.0")
gi.require_version("Gdk", "4.0")
gi.require_version("GtkSource", "5")
gi.require_version("Adw", "1")

from gi.repository import Adw, Gio, GLib, Gtk, GtkSource

from gaphor.application import Application, Session
from gaphor.core import event_handler
from gaphor.event import ActiveSessionChanged, ApplicationShutdown, SessionCreated
from gaphor.settings import APPLICATION_ID, settings, StyleVariant
from gaphor.ui.actiongroup import apply_application_actions

Adw.init()
GtkSource.init()

if sys.platform == "darwin":
    import gaphor.ui.macosshim


def run(argv: list[str]) -> int:
    application: Application | None = None

    def app_startup(gtk_app):
        nonlocal application

        @event_handler(SessionCreated)
        def on_session_created(event):
            event_manager = event.session.get_service("event_manager")
            event_manager.subscribe(on_session_changed)
            main_window = event.session.get_service("main_window")
            main_window.open(gtk_app)

        @event_handler(ActiveSessionChanged)
        def on_session_changed(event):
            if isinstance(event.service, Session):
                main_window = event.service.get_service("main_window")
                if main_window.window:
                    main_window.window.present()

        @event_handler(ApplicationShutdown)
        def on_quit(_event):
            gtk_app.quit()

        try:
            application = Application(gtk_app=gtk_app)
            apply_application_actions(application, gtk_app)
            event_manager = application.get_service("event_manager")
            event_manager.subscribe(on_session_created)
            event_manager.subscribe(on_quit)
            application.get_service(
                "self_test" if "--self-test" in argv else "greeter"
            ).init(gtk_app)
        except Exception:
            gtk_app.exit_code = 1
            gtk_app.quit()
            raise

    def app_activate(gtk_app):
        assert application
        if not application.has_sessions():
            application.get_service("greeter").open()

    def app_open(gtk_app, files, n_files, hint):
        # appfilemanager should take care of this:
        assert application
        if hint == "__new__":
            application.new_session()
        else:
            for file in files:
                application.new_session(filename=file.get_path())

<<<<<<< HEAD
    # Register session on Darwin, so an NSApplicationDelegate is registered that allows to open files
=======
    def update_color_scheme(style_variant: StyleVariant):
        gtk_app.get_style_manager().set_color_scheme(
            {
                StyleVariant.DARK: Adw.ColorScheme.FORCE_DARK,
                StyleVariant.LIGHT: Adw.ColorScheme.FORCE_LIGHT,
            }.get(style_variant, Adw.ColorScheme.DEFAULT)
        )

>>>>>>> 9791647a
    gtk_app = Adw.Application(
        application_id=APPLICATION_ID,
        flags=Gio.ApplicationFlags.HANDLES_OPEN,
        register_session=(sys.platform == "darwin")
    )

    settings.style_variant_changed(update_color_scheme)
    gtk_app.exit_code = 0
    add_main_options(gtk_app)
    gtk_app.connect("startup", app_startup)
    gtk_app.connect("activate", app_activate)
    gtk_app.connect("open", app_open)
    gtk_app.run(argv)
    return gtk_app.exit_code


def add_main_options(gtk_app):
    """These parameters are handled in `gaphor.ui.run()`."""
    gtk_app.add_main_option(
        "self-test",
        0,
        GLib.OptionFlags.NONE,
        GLib.OptionArg.NONE,
        "Run self test and exit",
        None,
    )


if __name__ == "__main__":
    run(sys.argv)<|MERGE_RESOLUTION|>--- conflicted
+++ resolved
@@ -78,9 +78,6 @@
             for file in files:
                 application.new_session(filename=file.get_path())
 
-<<<<<<< HEAD
-    # Register session on Darwin, so an NSApplicationDelegate is registered that allows to open files
-=======
     def update_color_scheme(style_variant: StyleVariant):
         gtk_app.get_style_manager().set_color_scheme(
             {
@@ -89,7 +86,7 @@
             }.get(style_variant, Adw.ColorScheme.DEFAULT)
         )
 
->>>>>>> 9791647a
+    # Register session on Darwin, so the NSApplicationDelegate is registered for opening files
     gtk_app = Adw.Application(
         application_id=APPLICATION_ID,
         flags=Gio.ApplicationFlags.HANDLES_OPEN,
