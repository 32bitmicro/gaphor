from __future__ import annotations

import operator
<<<<<<< HEAD
from typing import Callable, Dict, Iterator, Sequence, Tuple, Union
=======
from typing import Callable, Dict, Iterator, Literal, Protocol, Sequence, Tuple, Union
>>>>>>> b99fc0e4

import tinycss2

from gaphor.core.styling.declarations import (
    FONT_SIZE_VALUES,
    number,
    parse_declarations,
)
from gaphor.core.styling.parser import SelectorError
from gaphor.core.styling.properties import (
    Color,
    FontStyle,
    FontWeight,
    Style,
    TextAlign,
    TextDecoration,
    VerticalAlign,
)
from gaphor.core.styling.selectors import compile_selector_list


class StyleNode(Protocol):
    def name(self) -> str:
        ...

    def parent(self) -> StyleNode | None:
        ...

    def children(self) -> Iterator[StyleNode]:
        ...

    def attribute(self, name: str) -> str:
        ...

    def state(self) -> Sequence[str]:
        ...


Rule = Union[
    Tuple[Tuple[Callable[[object], bool], Tuple[int, int, int]], Dict[str, object]],
    Tuple[Literal["error"], Union[tinycss2.ast.ParseError, SelectorError]],
]


def merge_styles(*styles: Style) -> Style:
    style = Style()
    abs_font_size = None
    for s in styles:
        font_size = s.get("font-size")
        if font_size and isinstance(font_size, number):
            abs_font_size = font_size
        style.update(s)

    if abs_font_size and style["font-size"] in FONT_SIZE_VALUES:
        style["font-size"] = abs_font_size * FONT_SIZE_VALUES[style["font-size"]]  # type: ignore[index]

    if "opacity" in style:
        opacity = style["opacity"]
        for color_prop in ("color", "background-color", "text-color"):
            color: Color | None = style.get(color_prop)  # type: ignore[assignment]
            if color and color[3] > 0.0:
                style[color_prop] = color[:3] + (color[3] * opacity,)  # type: ignore[misc]

    return style


class CompiledStyleSheet:
    def __init__(self, *css: str):
        self.selectors = [
            (selspec[0], selspec[1], order, declarations)
            for order, (selspec, declarations) in enumerate(parse_style_sheets(*css))
            if selspec != "error"
        ]

    def match(self, node: StyleNode) -> Style:
        results = sorted(
            (
                (specificity, order, declarations)
                for pred, specificity, order, declarations in self.selectors
                if pred(node)
            ),
            key=MATCH_SORT_KEY,
        )
        return merge_styles(*(decl for _, _, decl in results))  # type: ignore[arg-type]


def parse_style_sheets(*css: str) -> Iterator[Rule]:
    for sheet in css:
        yield from parse_style_sheet(sheet)


def parse_style_sheet(css: str) -> Iterator[Rule]:
    rules = tinycss2.parse_stylesheet(
        css or "", skip_comments=True, skip_whitespace=True
    )
    for rule in rules:
        if rule.type == "error":
            yield ("error", rule)  # type: ignore[misc]
            continue

        if rule.type != "qualified-rule":
            continue

        try:
            selectors = compile_selector_list(rule.prelude)
        except SelectorError as e:
            yield ("error", e)  # type: ignore[misc]
            continue

        declaration = {
            prop: value
            for prop, value in parse_declarations(rule.content)
            if prop != "error" and value is not None
        }

        yield from ((selector, declaration) for selector in selectors)


MATCH_SORT_KEY = operator.itemgetter(0, 1)<|MERGE_RESOLUTION|>--- conflicted
+++ resolved
@@ -1,11 +1,7 @@
 from __future__ import annotations
 
 import operator
-<<<<<<< HEAD
-from typing import Callable, Dict, Iterator, Sequence, Tuple, Union
-=======
 from typing import Callable, Dict, Iterator, Literal, Protocol, Sequence, Tuple, Union
->>>>>>> b99fc0e4
 
 import tinycss2
 
