from __future__ import annotations

from dataclasses import replace
from math import pi
from typing import Callable, List, Optional, Tuple

from gaphas.geometry import Rectangle

from gaphor.core.modeling import DrawContext, UpdateContext
from gaphor.core.styling import Style, TextAlign, VerticalAlign, merge_styles
from gaphor.diagram.text import Layout


class cairo_state:
    def __init__(self, cr):
        self._cr = cr

    def __enter__(self):
        self._cr.save()
        return self._cr

    def __exit__(self, _type, _value, _traceback):
        self._cr.restore()


def stroke(context: DrawContext, fill=True):
    style = context.style
    cr = context.cairo
    fill_color = style.get("background-color")
    if fill and fill_color:
        with cairo_state(cr):
            cr.set_source_rgba(*fill_color)
            cr.fill_preserve()

    with cairo_state(cr):
        stroke = style.get("color")
        if stroke:
            cr.set_source_rgba(*stroke)
        line_width = style.get("line-width")
        if line_width:
            cr.set_line_width(line_width)
        cr.stroke()


def draw_border(box, context: DrawContext, bounding_box: Rectangle):
    cr = context.cairo
    d = context.style.get("border-radius", 0)
    x, y, width, height = bounding_box

    cr.move_to(x, d)
    cr.set_dash(context.style.get("dash-style", ()), 0)
    if d:
        x1 = width + x
        y1 = height + y
        cr.arc(d, d, d, pi, 1.5 * pi)
        cr.line_to(x1 - d, y)
        cr.arc(x1 - d, d, d, 1.5 * pi, y)
        cr.line_to(x1, y1 - d)
        cr.arc(x1 - d, y1 - d, d, 0, 0.5 * pi)
        cr.line_to(d, y1)
        cr.arc(d, y1 - d, d, 0.5 * pi, pi)
    else:
        cr.rectangle(x, y, width, height)

    cr.close_path()

    stroke(context)


def draw_top_separator(box: Box, context: DrawContext, bounding_box: Rectangle):
    x, y, w, h = bounding_box
    cr = context.cairo
    cr.move_to(x, y)
    cr.line_to(x + w, y)

    stroke(context, fill=False)


class Box:
    """A box like shape.

    Style properties:
    - min-height
    - min-width
    - padding: a tuple (top, right, bottom, left)
    - vertical-align: alignment of child shapes
    - border-radius
    """

    def __init__(
        self,
        *children,
        style: Style = {},
        draw: Optional[Callable[[Box, DrawContext, Rectangle], None]] = None,
    ):
        self.children = children
        self.sizes: List[Tuple[int, int]] = []
        self._inline_style = style
        self._draw_border = draw

    def __len__(self):
        return len(self.children)

    def __iter__(self):
        return iter(self.children)

    def __getitem__(self, index):
        return self.children[index]

    def size(self, context: UpdateContext):
        style: Style = merge_styles(context.style, self._inline_style)
        min_width = style.get("min-width", 0)
        min_height = style.get("min-height", 0)
        padding_top, padding_right, padding_bottom, padding_left = style["padding"]
        self.sizes = sizes = [c.size(context) for c in self.children]
        if sizes:
            widths, heights = list(zip(*sizes))
            return (
                max(
                    min_width,
                    max(widths) + padding_right + padding_left,
                ),
                max(
                    min_height,
                    sum(heights) + padding_top + padding_bottom,
                ),
            )
        else:
            return min_width, min_height

    def draw(self, context: DrawContext, bounding_box: Rectangle):
        style: Style = merge_styles(context.style, self._inline_style)
        new_context = replace(context, style=style)
        padding_top, padding_right, padding_bottom, padding_left = style["padding"]
        valign = style.get("vertical-align", VerticalAlign.MIDDLE)
        height = sum(h for _w, h in self.sizes)

        if self._draw_border:
            self._draw_border(self, new_context, bounding_box)
        x = bounding_box.x + padding_left
        if valign is VerticalAlign.MIDDLE:
            y = (
                bounding_box.y
                + padding_top
                + (max(height, bounding_box.height - padding_top) - height) / 2
            )
        elif valign is VerticalAlign.BOTTOM:
            y = bounding_box.y + bounding_box.height - height - padding_bottom
        else:
            y = bounding_box.y + padding_top
        w = bounding_box.width - padding_right - padding_left
        for c, (_w, h) in zip(self.children, self.sizes):
            c.draw(context, Rectangle(x, y, w, h))
            y += h


class IconBox:
    """A special type of box: the icon element is given the full width/height
    and all other shapes are drawn below the main icon shape.

    Style properties:
    - min-height
    - min-width
    - vertical-spacing: spacing between icon and children
    - padding: a tuple (top, right, bottom, left)
    """

    def __init__(self, icon, *children, style: Style = {}):
        self.icon = icon
        self.children = children
        self.sizes: List[Tuple[int, int]] = []
        self._inline_style = style

    def size(self, context: UpdateContext):
        style = merge_styles(context.style, self._inline_style)
        min_width = style.get("min-width", 0)
        min_height = style.get("min-height", 0)
        padding_top, padding_right, padding_bottom, padding_left = style["padding"]
        self.sizes = [c.size(context) for c in self.children]
        width, height = self.icon.size(context)
        return (
            max(min_width, width + padding_right + padding_left),
            max(min_height, height + padding_top + padding_bottom),
        )

    def child_pos(self, style: Style, bounding_box: Rectangle) -> Rectangle:
        if not self.sizes:
            return Rectangle()

        text_align = style.get("text-align", TextAlign.CENTER)
        vertical_align = style.get("vertical-align", VerticalAlign.BOTTOM)
        vertical_spacing = style.get("vertical-spacing", 0)  # should be margin?

        ws, hs = list(zip(*self.sizes))
        max_w = max(ws)
        total_h = sum(hs)

        if text_align == TextAlign.CENTER:
            x = bounding_box.x + (bounding_box.width - max_w) / 2
        elif text_align == TextAlign.LEFT:
            x = bounding_box.x - max_w - vertical_spacing
        elif text_align == TextAlign.RIGHT:
            x = bounding_box.x + bounding_box.width + vertical_spacing

        if vertical_align == VerticalAlign.BOTTOM:
            y = bounding_box.y + bounding_box.height + vertical_spacing
        elif vertical_align == VerticalAlign.MIDDLE:
            y = bounding_box.y + (bounding_box.height - total_h) / 2
        elif vertical_align == VerticalAlign.TOP:
            y = bounding_box.y - total_h - vertical_spacing
        return Rectangle(
            x,
            y,
            max_w,
            total_h,
        )

    def draw(self, context: DrawContext, bounding_box: Rectangle):
        style = merge_styles(context.style, self._inline_style)
        new_context = replace(context, style=style)
        padding_top, padding_right, padding_bottom, padding_left = style["padding"]
        x = bounding_box.x + padding_left
        y = bounding_box.y + padding_top
        w = bounding_box.width - padding_right - padding_left
        h = bounding_box.height - padding_top - padding_bottom
        self.icon.draw(new_context, Rectangle(x, y, w, h))

        cx, cy, max_w, total_h = self.child_pos(style, bounding_box)
        for c, (cw, ch) in zip(self.children, self.sizes):
            c.draw(context, Rectangle(cx + (max_w - cw) / 2, cy, cw, ch))
            cy += ch


class Text:
    def __init__(self, text=lambda: "", width=lambda: -1, style: Style = {}):
        self._text = text if callable(text) else lambda: text
        self.width = width if callable(width) else lambda: width
        self._inline_style = style
        self._layout = Layout()

    def text(self):
        try:
            return self._text()
        except AttributeError:
            return ""

    def size(self, context: UpdateContext):
        style = merge_styles(context.style, self._inline_style)
        min_w = style.get("min-width", 0)
        min_h = style.get("min-height", 0)
        text_align = style.get("text-align", TextAlign.CENTER)
        padding_top, padding_right, padding_bottom, padding_left = style["padding"]

        layout = self._layout
        layout.set(
            text=self.text(), font=style, width=self.width(), text_align=text_align
        )
        width, height = layout.size()
        return (
            max(min_w, width + padding_right + padding_left),
            max(min_h, height + padding_top + padding_bottom),
        )

    def text_box(self, style: Style, bounding_box: Rectangle) -> Rectangle:
        """Add padding to a bounding box."""
        padding_top, padding_right, padding_bottom, padding_left = style["padding"]
        return Rectangle(
            bounding_box.x + padding_left,
            bounding_box.y + padding_top,
            bounding_box.width - padding_right - padding_left,
            bounding_box.height - padding_top - padding_bottom,
        )

    def draw(self, context: DrawContext, bounding_box: Rectangle):
        """Draw the text, return the location and size."""
        style = merge_styles(context.style, self._inline_style)
        min_w = max(style.get("min-width", 0), bounding_box.width)
        min_h = max(style.get("min-height", 0), bounding_box.height)
        text_box = self.text_box(style, bounding_box)

        with cairo_state(context.cairo) as cr:
            text_color = style.get("text-color")
            if text_color:
                cr.set_source_rgba(*text_color)

            layout = self._layout
            cr.move_to(text_box.x, text_box.y)
            layout.set(font=style)
            layout.show_layout(cr, text_box.width, default_size=(min_w, min_h))


def draw_default_head(context: DrawContext):
    """Default head drawer: move cursor to the first handle."""
    context.cairo.move_to(0, 0)


def draw_default_tail(context: DrawContext):
    """Default tail drawer: draw line to the last handle."""
    context.cairo.line_to(0, 0)


def draw_arrow_head(context: DrawContext):
    cr = context.cairo
    cr.set_dash((), 0)
    cr.move_to(15, -6)
    cr.line_to(0, 0)
    cr.line_to(15, 6)
    cr.move_to(0, 0)


def draw_arrow_tail(context: DrawContext):
    cr = context.cairo
    cr.line_to(0, 0)
    cr.move_to(15, -6)
    cr.line_to(0, 0)
<<<<<<< HEAD
    cr.line_to(15, 6)


def text_draw_focus_box(context, x, y, w, h):
    if context.hovered or context.focused:
        with cairo_state(context.cairo) as cr:
            cr.set_dash((), 0)
            if context.focused:
                cr.set_source_rgb(0.6, 0.6, 0.6)
            else:
                cr.set_source_rgb(0.8, 0.8, 0.8)
            cr.set_line_width(0.5)
            cr.rectangle(x, y, w, h)
            cr.stroke()


def draw_diamond(
    context: DrawContext, x1: float, x2: float, y1: float, y2: float
) -> None:
    """Draw a diamond."""
    cr = context.cairo
    center_x = x2 - x1
    center_y = y2 - y1
    cr.move_to(x1, center_y)
    cr.line_to(center_x, y2)
    cr.line_to(x2, center_y)
    cr.line_to(center_x, y1)
    cr.line_to(x1, center_y)
    stroke(context)
=======
    cr.line_to(15, 6)
>>>>>>> 2155d371
<|MERGE_RESOLUTION|>--- conflicted
+++ resolved
@@ -313,21 +313,7 @@
     cr.line_to(0, 0)
     cr.move_to(15, -6)
     cr.line_to(0, 0)
-<<<<<<< HEAD
     cr.line_to(15, 6)
-
-
-def text_draw_focus_box(context, x, y, w, h):
-    if context.hovered or context.focused:
-        with cairo_state(context.cairo) as cr:
-            cr.set_dash((), 0)
-            if context.focused:
-                cr.set_source_rgb(0.6, 0.6, 0.6)
-            else:
-                cr.set_source_rgb(0.8, 0.8, 0.8)
-            cr.set_line_width(0.5)
-            cr.rectangle(x, y, w, h)
-            cr.stroke()
 
 
 def draw_diamond(
@@ -342,7 +328,4 @@
     cr.line_to(x2, center_y)
     cr.line_to(center_x, y1)
     cr.line_to(x1, center_y)
-    stroke(context)
-=======
-    cr.line_to(15, 6)
->>>>>>> 2155d371
+    stroke(context)